--- conflicted
+++ resolved
@@ -1,93 +1,113 @@
 import sys
-from PyQt6 import (
+from PyQt5 import (
     QtWidgets, 
     QtCore, 
-    QtGui,
+    QtGui
     )
-from PyQt6.QtWidgets import (
+from PyQt5.QtWidgets import (
     QMainWindow, 
-    QApplication, 
-    QPushButton, 
-    QWidget,
-    QTabWidget,
-    QVBoxLayout,
+    QApplication,  
     QFileDialog
     )
-from PyQt6.QtGui import (QIcon, QAction)
-from PyQt6.QtCore import pyqtSlot
-from PyQt6.uic import loadUi
-
-from PyQt6.QtWidgets import QMessageBox
-from PyQt6.QtCore import *
-
-from string import Template
-import os
-
-from Range_Widget import Range
-from Peak_Widget import Peak
-from Output_Widget import Output
+from PyQt5.QtGui import QIcon
+from PyQt5.QtCore import pyqtSlot
+from PyQt5.uic import loadUi
+from PyQt5.QtWidgets import QMessageBox
+
+from Widgets.Range_Widget import Range
+from Widgets.Peak_Widget import Peak
+from Widgets.Output_Widget import Output
 
 import cpf
-from cpf.settings import settings
 
 from matplotlib_qt import matplotlib_qt
 from matplotlib_auto import matplotlib_inline
 
-class MainWindow(QMainWindow):
+import os
+
+
+class Main_Widget(QMainWindow):
     
     def __init__(self):
-        super(MainWindow, self).__init__()
-        loadUi("Widgets/Main_Widget.ui", self)
+        super(Main_Widget, self).__init__()
+        loadUi("Main_Widget.ui", self)
         self.setWindowIcon(QtGui.QIcon('logo.png'))
         self.gui_layout()
+        
+        # Define global variables
         self.set_cl = cpf.settings.settings()
         self.input_file_path = None  
-    
+        
+        self.range_list = []
+        self.output_list = []
+        
     def gui_layout(self):
-        self.Main_Tab.setMinimumHeight(40);
-        self.Directory.setMinimumHeight(40);
-        self.Basename.setMinimumHeight(40);
-        self.Extension.setMinimumHeight(40);
-        self.Start_Num.setMinimumHeight(40);
-        self.End_Num.setMinimumHeight(40);
-        self.Num_Digit.setMinimumHeight(40);
-        self.Step.setMinimumHeight(40);
-        self.Calib_Type.setMinimumHeight(40);
-        self.Calib_Detect.setMinimumHeight(40);
-        self.Calib_Param.setMinimumHeight(40);
-        self.Calib_Mask.setMinimumHeight(40);
-        self.Calib_Pixels.setMinimumHeight(40);
-        self.Calib_Data.setMinimumHeight(40);
-        self.cascade_bin_type.setMinimumHeight(40);
-        self.cascade_per_bin.setMinimumHeight(40);
-        self.cascade_number_bins.setMinimumHeight(40);
-        self.cascade_track.setMinimumHeight(40);
-        self.bg_1.setMinimumHeight(40);
-        self.bg_2.setMinimumHeight(40);
-        self.ds_1.setMinimumHeight(40);
-        self.ds_2.setMinimumHeight(40);
-        self.h_1.setMinimumHeight(40);
-        self.h_2.setMinimumHeight(40);
-        self.pro_1.setMinimumHeight(40);
-        self.pro_2.setMinimumHeight(40);
-        self.wdt_1.setMinimumHeight(40);
-        self.wdt_2.setMinimumHeight(40);
-        self.AziBins.setMinimumHeight(40);
-        self.Output_Dir_1.setMinimumHeight(40);
-        self.Output_Dir_2.setMinimumHeight(40);
+        self.Main_Tab.setMinimumHeight(30);
+        self.Directory.setMinimumHeight(30);
+        
+        self.Basename.setMinimumHeight(30);
+        self.Extension.setMinimumHeight(30);
+        
+        self.Start_Num.setMinimumHeight(30);
+        self.End_Num.setMinimumHeight(30);
+        
+        self.Num_Digit.setMinimumHeight(30);
+        self.Step.setMinimumHeight(30);
+        
+        self.Calib_Type.setMinimumHeight(30);
+        self.Calib_Detect.setMinimumHeight(30);
+        
+        self.Calib_Param.setMinimumHeight(30);
+        self.Calib_Mask.setMinimumHeight(30);
+        
+        self.Calib_Pixels.setMinimumHeight(30);
+        self.Calib_Data.setMinimumHeight(30);
+        
+        self.cascade_bin_type.setMinimumHeight(30);
+        self.cascade_per_bin.setMinimumHeight(30);
+        
+        self.cascade_number_bins.setMinimumHeight(30);
+        self.cascade_track.setMinimumHeight(30);
+        
+        self.bg_1.setMinimumHeight(30);
+        self.bg_2.setMinimumHeight(30);
+        
+        self.ds_1.setMinimumHeight(30);
+        self.ds_2.setMinimumHeight(30);
+        
+        self.h_1.setMinimumHeight(30);
+        self.h_2.setMinimumHeight(30);
+        
+        self.pro_1.setMinimumHeight(30);
+        self.pro_2.setMinimumHeight(30);
+        
+        self.wdt_1.setMinimumHeight(30);
+        self.wdt_2.setMinimumHeight(30);
+        
+        self.AziBins.setMinimumHeight(30);
+        self.Output_Dir_1.setMinimumHeight(30);
+        
+        self.Output_Dir_2.setMinimumHeight(30);
         self.Console_output.setReadOnly(True)
+        
         self.AddRange_Btn.clicked.connect(self.Insert_Range)
         self.RemoveRange_Btn.clicked.connect(self.Remove_Range)
+        
         self.Add_Output_Btn.clicked.connect(self.Insert_Output)
         self.Remove_Output_Btn.clicked.connect(self.Remove_Output)
+        
         self.Select_Directory_1.clicked.connect(self.select_Data_Dir)
-        self.Select_Directory_2.clicked.connect(self.select_Output_Dir)
+        self.Select_Directory_2.clicked.connect(self.selectTarget)
+        
         self.Save_input_Btn.clicked.connect(self.Insert_Button)
         self.Load_input_Btn.clicked.connect(self.Load_Inputs)
+        
         self.validate_Btn.clicked.connect(self.Validate_Inputs)
         self.Run_Range_Btn.clicked.connect(self.Run_Range)
+        
         self.Run_initial_Btn.clicked.connect(self.Run_Initial_Position)
         self.Execute_Btn.clicked.connect(self.Execute_Fits)
+        
         self.Make_Output_Btn.clicked.connect(self.Make_Outputs)
         
     @pyqtSlot()
@@ -100,41 +120,61 @@
         with values
 
         ''' 
-        self.set_cl.datafile_directory = None
+        self.set_cl.datafile_directory = "."
         self.set_cl.datafile_basename = None
-<<<<<<< HEAD
-=======
   
         self.set_cl.datafile_number = 0
         self.set_cl.image_list = None
         self.set_cl.image_number = 0
         
         self.set_cl.datafile_preprocess = None
->>>>>>> 0123ebc5
         self.set_cl.calibration_type = None
+        
         self.set_cl.calibration_detector = None
         self.set_cl.calibration_parameters = None
+        
         self.set_cl.calibration_mask = None
         self.set_cl.calibration_pixel_size = None 
+        
         self.set_cl.calibration_data = None
         self.set_cl.cascade_bin_type = None
+        
         self.set_cl.cascade_per_bin = None
         self.set_cl.cascade_number_bins = None
+    
         self.set_cl.cascade_track = False
         
-        self.set_cl.fit_bounds["background"][0] = None
-        self.set_cl.fit_bounds["background"][1] = None
-        self.set_cl.fit_bounds["d-space"][0] = None
-        self.set_cl.fit_bounds["d-space"][1] = None
-        self.set_cl.fit_bounds["height"][0] = None
-        self.set_cl.fit_bounds["height"][1] = None
-        self.set_cl.fit_bounds["profile"][0] = None
-        self.set_cl.fit_bounds["profile"][1] = None
-        self.set_cl.fit_bounds["width"][0] = None
-        self.set_cl.fit_bounds["width"][1] = None
-        self.set_cl.output_directory = None
-
-        fname= QFileDialog.getOpenFileName(self, "Load Input File", "./", "Python Files (*.py)")
+        self.set_cl.output_directory = "."
+        self.set_cl.fit_orders = None
+        
+        self.set_cl.fit_bin_type = None
+        self.set_cl.fit_per_bin = None
+        
+        self.set_cl.fit_number_bins = None
+        self.set_cl.fit_orders = None
+        
+        self.set_cl.fit_bounds = {
+            "background": ["0.95*min", "1.05*max"],
+            "d-space": ["min", "max"],
+            "height": [0, "1.05*max"],
+            "profile": [0, 1],
+            "width": ["range/(ndata)", "range/2"],
+        }
+
+        self.set_cl.fit_track = False
+        self.set_cl.fit_propagate = True
+        
+        self.set_cl.output_types = None
+        self.set_cl.output_settings = dict()
+        
+        self.set_cl.subfit_file_position = None
+        self.set_cl.subfit_filename = None
+        
+        self.set_cl.subfit_order_position = None
+        self.set_cl.subfit_orders = None
+
+        fname= QFileDialog.getOpenFileName(self, "Load Input File", "..\\", "Python Files (*.py)")
+        
         if fname:
             self.input_file_path = f"{fname[0]}"
         self.set_cl.populate(settings_file=(f"{self.input_file_path}"))
@@ -142,283 +182,459 @@
         # update new data
         self.Directory.setText(self.set_cl.datafile_directory)
         self.Basename.setText(self.set_cl.datafile_basename)
+        
         self.Calib_Type.setCurrentText(f"{self.set_cl.calibration_type}")
         self.Calib_Detect.setText(self.set_cl.calibration_detector)
+        
         self.Calib_Param.setText(self.set_cl.calibration_parameters)
         self.Calib_Mask.setText(self.set_cl.calibration_mask)
+        
         self.Calib_Pixels.setText(str(self.set_cl.calibration_pixel_size))   
         self.Calib_Data.setText(self.set_cl.calibration_data)
+        
         self.cascade_bin_type.setText(str(self.set_cl.cascade_bin_type))
         self.cascade_per_bin.setText(str(self.set_cl.cascade_per_bin))
+        
         self.cascade_number_bins.setText(str(self.set_cl.cascade_number_bins))
         self.cascade_track.setText(str(self.set_cl.cascade_track))
+        
         self.bg_1.setText(self.set_cl.fit_bounds.get("background")[0])
         self.bg_2.setText(self.set_cl.fit_bounds.get("background")[1])
+        
         self.ds_1.setText(self.set_cl.fit_bounds.get("d-space")[0])
         self.ds_2.setText(self.set_cl.fit_bounds.get("d-space")[1])
+        
         self.h_1.setText(str(self.set_cl.fit_bounds.get("height")[0]))
         self.h_2.setText(str(self.set_cl.fit_bounds.get("height")[1]))    
+        
         self.pro_1.setText(str(self.set_cl.fit_bounds.get("profile")[0]))
         self.pro_2.setText(str(self.set_cl.fit_bounds.get("profile")[1]))
+        
         self.wdt_1.setText(self.set_cl.fit_bounds.get("width")[0])
         self.wdt_2.setText(self.set_cl.fit_bounds.get("width")[1])
+        
         self.Output_Dir_1.setText(self.set_cl.output_directory)
         self.Output_Dir_2.setText(self.Output_Dir_1.text())
         #self.AziBins.setText(self.set_cl.AziBins)  AttributeError: 'settings' object has no attribute 'AziBins'
+       
         # Signals #
         self.Directory.editingFinished.connect(self.Dir_Pressed)
         self.Basename.editingFinished.connect(self.Basename_Pressed)
+        
         self.Calib_Detect.editingFinished.connect(self.Calib_Detect_Pressed)
         self.Calib_Param.editingFinished.connect(self.Calib_Param_Pressed)
+        
         self.Calib_Mask.editingFinished.connect(self.Calib_Mask_Pressed)
         self.Calib_Pixels.editingFinished.connect(self.Calib_Pixels_Pressed)
+        
         self.Calib_Data.editingFinished.connect(self.Calib_Data_Pressed)
         self.cascade_bin_type.editingFinished.connect(self.Cascade_bin_type_Pressed)
+        
         self.cascade_per_bin.editingFinished.connect(self.Cascade_per_bin_Pressed)
         self.cascade_number_bins.editingFinished.connect(self.Cascade_number_bins_Pressed)
+        
         self.cascade_track.editingFinished.connect(self.Cascade_track_Pressed)
         self.bg_1.editingFinished.connect(self.Bg_1_Pressed)
+        
         self.bg_2.editingFinished.connect(self.Bg_2_Pressed)
+        
         self.ds_1.editingFinished.connect(self.Ds_1_Pressed)
         self.ds_2.editingFinished.connect(self.Ds_2_Pressed)
+        
         self.h_1.editingFinished.connect(self.H_1_Pressed)
         self.h_2.editingFinished.connect(self.H_2_Pressed)
+        
         self.pro_1.editingFinished.connect(self.Pro_1_Pressed)
         self.pro_2.editingFinished.connect(self.Pro_2_Pressed)
+        
         self.wdt_1.editingFinished.connect(self.Wdt_1_Pressed)
         self.wdt_2.editingFinished.connect(self.Wdt_2_Pressed)
+        
         self.Output_Dir_1.editingFinished.connect(self.Output_Dir_1_Pressed)
         self.range_length = len(self.set_cl.fit_orders)
+        
         # Remove existing range_tabs whenever new file is loaded
         for remove_range in range(0, self.Range_Tab.count()):
             self.Remove_Range()
+        
         # Manage range_tab data population
         for range_tab in range(0, self.range_length):
-            self.range_object = Range()
-            self.Range_Tab.addTab(self.range_object , QIcon(""),"Range")
-            self.range_object.Range_min.setText(str(self.set_cl.fit_orders[range_tab].get("range")[0]))
-            self.range_object.Range_max.setText(str(self.set_cl.fit_orders[range_tab].get("range")[1]))
-            self.range_object.Range_Background_Val.setText(str(self.set_cl.fit_orders[range_tab].get("background")))
-            self.range_object.Intensity_max.setText(str(self.set_cl.fit_orders[range_tab].get("Imax")))   
-            self.range_object.Intensity_min.setText(str(self.set_cl.fit_orders[range_tab].get("Imin")))   
-            self.range_object.Peak_Pos_Selection.setPlainText(str(self.set_cl.fit_orders[range_tab].get("PeakPositionSelection")))
+            
+            range_object = Range()
+            
+            self.Range_Tab.addTab(range_object , QIcon(""),"Range")
+            range_object.Range_min.setText(str(self.set_cl.fit_orders[range_tab].get("range")[0]))
+            
+            range_object.Range_max.setText(str(self.set_cl.fit_orders[range_tab].get("range")[1]))
+            
+            range_object.Range_Background_Val.setText(str(self.set_cl.fit_orders[range_tab].get("background")))
+            range_object.Intensity_max.setText(str(self.set_cl.fit_orders[range_tab].get("Imax")))   
+            
+            range_object.Intensity_min.setText(str(self.set_cl.fit_orders[range_tab].get("Imin")))   
+            range_object.Peak_Pos_Selection.setPlainText(str(self.set_cl.fit_orders[range_tab].get("PeakPositionSelection")))
+            
+            if self.set_cl.fit_orders[range_tab].get("background-type")== None:
+                range_object.bg_fixed_checkbox.setChecked(False)
+            else:
+                range_object.bg_fixed_checkbox.setChecked(True)
+                self.b_type = str(self.set_cl.fit_orders[range_tab].get("background-type"))
+                range_object.Background_Type.setCurrentText(f"{self.b_type}")
+
+            self.range_list.append(range_object) 
+
             self.peak_length = len(self.set_cl.fit_orders[range_tab]["peak"])
             
-            if self.set_cl.fit_orders[range_tab].get("background-type")== None:
-                self.range_object.bg_fixed_checkbox.setChecked(False)
-            else:
-                self.range_object.bg_fixed_checkbox.setChecked(True)
-                self.b_type = str(self.set_cl.fit_orders[range_tab].get("background-type"))
-                self.range_object.Background_Type.setCurrentText(f"{self.b_type}")
             # Manage peak_tab data population
             for peak_tab in range(0, self.peak_length):
-                self.peak_object = Peak()
-                self.range_object.Peak_Tab.addTab(self.peak_object , QIcon(""),"Peak")
-                self.peak_object.phase_peak.setText(str(self.set_cl.fit_orders[range_tab].get("peak")[peak_tab].get("phase")))
-                self.peak_object.hkl.setText(str(self.set_cl.fit_orders[range_tab].get("peak")[peak_tab].get("hkl")))
-                self.peak_object.d_space_peak.setText(str(self.set_cl.fit_orders[range_tab].get("peak")[peak_tab].get("d-space")))
+                
+                peak_object = Peak()
+                
+                range_object.Peak_Tab.addTab(peak_object , QIcon(""),"Peak")
+                peak_object.phase_peak.setText(str(self.set_cl.fit_orders[range_tab].get("peak")[peak_tab].get("phase")))
+                
+                peak_object.hkl.setText(str(self.set_cl.fit_orders[range_tab].get("peak")[peak_tab].get("hkl")))
+                peak_object.d_space_peak.setText(str(self.set_cl.fit_orders[range_tab].get("peak")[peak_tab].get("d-space")))
+                
                 self.ds_type = str(self.set_cl.fit_orders[range_tab].get("peak")[peak_tab].get("d-space-type"))
-                self.peak_object.d_space_type.setCurrentText(f"{self.ds_type}")
+                
+                peak_object.d_space_type.setCurrentText(f"{self.ds_type}")
                 self.h_type = str(self.set_cl.fit_orders[range_tab].get("peak")[peak_tab].get("height-type"))
-                self.peak_object.height_peak_type.setCurrentText(f"{self.h_type}")
+                
+                peak_object.height_peak_type.setCurrentText(f"{self.h_type}")
+               
                 self.p_type = str(self.set_cl.fit_orders[range_tab].get("peak")[peak_tab].get("profile-type"))
-                self.peak_object.profile_peak_type.setCurrentText(f"{self.p_type}")
+                peak_object.profile_peak_type.setCurrentText(f"{self.p_type}")
+                
                 self.w_type = str(self.set_cl.fit_orders[range_tab].get("peak")[peak_tab].get("width-type"))
-                self.peak_object.width_peak_type.setCurrentText(f"{self.w_type}")
-                self.peak_object.height_peak.setText(str(self.set_cl.fit_orders[range_tab].get("peak")[peak_tab].get("height")))
-                self.peak_object.profile_peak.setText(str(self.set_cl.fit_orders[range_tab].get("peak")[peak_tab].get("profile")))
-                self.peak_object.profile_fixed.setText(str(self.set_cl.fit_orders[range_tab].get("peak")[peak_tab].get("profile_fixed")))
-                self.peak_object.width_peak.setText(str(self.set_cl.fit_orders[range_tab].get("peak")[peak_tab].get("width")))
-                self.peak_object.symmetry_peak.setText(str(self.set_cl.fit_orders[range_tab].get("peak")[peak_tab].get("symmetry")))
+               
+                peak_object.width_peak_type.setCurrentText(f"{self.w_type}")
+                peak_object.height_peak.setText(str(self.set_cl.fit_orders[range_tab].get("peak")[peak_tab].get("height")))
+               
+                peak_object.profile_peak.setText(str(self.set_cl.fit_orders[range_tab].get("peak")[peak_tab].get("profile")))
+                peak_object.profile_fixed.setText(str(self.set_cl.fit_orders[range_tab].get("peak")[peak_tab].get("profile_fixed")))
+                
+                peak_object.width_peak.setText(str(self.set_cl.fit_orders[range_tab].get("peak")[peak_tab].get("width")))
+                peak_object.symmetry_peak.setText(str(self.set_cl.fit_orders[range_tab].get("peak")[peak_tab].get("symmetry")))
 
                 if self.set_cl.fit_orders[range_tab].get("peak")[peak_tab].get("profile_fixed")== None:
-                    self.peak_object.profile_checkBox.setChecked(False)
+                    peak_object.profile_checkBox.setChecked(False)
                 else:
-                    self.peak_object.dspace_fixed.setText(str(self.set_cl.fit_orders[range_tab].get("profile_fixed")))
-                    self.peak_object.profile_checkBox.setChecked(True)
+                    peak_object.dspace_fixed.setText(str(self.set_cl.fit_orders[range_tab].get("profile_fixed")))
+                    peak_object.profile_checkBox.setChecked(True)
                     
                 if self.set_cl.fit_orders[range_tab].get("peak")[peak_tab].get("width_fixed")== None:
-                    self.peak_object.width_checkBox.setChecked(False)
+                    peak_object.width_checkBox.setChecked(False)
                 else:
-                    self.peak_object.width_fixed.setText(str(self.set_cl.fit_orders[range_tab].get("width_fixed")))
-                    self.peak_object.width_checkBox.setChecked(True)
+                    peak_object.width_fixed.setText(str(self.set_cl.fit_orders[range_tab].get("width_fixed")))
+                    peak_object.width_checkBox.setChecked(True)
                     
                 if self.set_cl.fit_orders[range_tab].get("peak")[peak_tab].get("height_fixed")== None:
-                    self.peak_object.height_checkBox.setChecked(False)
+                    peak_object.height_checkBox.setChecked(False)
                 else:
-                    self.peak_object.width_fixed.setText(str(self.set_cl.fit_orders[range_tab].get("height_fixed")))
-                    self.peak_object.height_checkBox.setChecked(True)
+                    peak_object.width_fixed.setText(str(self.set_cl.fit_orders[range_tab].get("height_fixed")))
+                    peak_object.height_checkBox.setChecked(True)
                     
                 if self.set_cl.fit_orders[range_tab].get("peak")[peak_tab].get("d-space_fixed")== None:
-                    self.peak_object.dspace_checkBox.setChecked(False)
+                    peak_object.dspace_checkBox.setChecked(False)
                 else:
-                    self.peak_object.width_fixed.setText(str(self.set_cl.fit_orders[range_tab].get("d-space_fixed")))
-                    self.peak_object.dspace_checkBox.setChecked(True)
-        
+                    peak_object.width_fixed.setText(str(self.set_cl.fit_orders[range_tab].get("d-space_fixed")))
+                    peak_object.dspace_checkBox.setChecked(True)
+               
+                range_object.peak_list.append(peak_object)
+                    
         # Remove existing output_tabs whenever new file is loaded
-        for remove_range in range(0, self.Output_Tab.count()):
+        for remove_output in range(0, self.Output_Tab.count()):
             self.Remove_Output()
+        
         # Manage output_tab data population    
         self.output_type =  len(self.set_cl.output_types)
+        
         for output in range (0, self.output_type):
-            self.output_object = Output()
-            self.Output_Tab.addTab(self.output_object , QIcon(""),"Output")
+            
+            output_object = Output()
+            
+            self.Output_Tab.addTab(output_object , QIcon(""),"Output")
 
             if 'Polydefix' == self.set_cl.output_types[output]:
-                    self.output_object.Output_Type_comboBox.setCurrentText('WritePolydefix')
+                    
+                    output_object.Output_Type_comboBox.setCurrentText('WritePolydefix')
+               
                 # Optional Params
-                    
-                    for wid in range (len(cpf.output_formatters.WritePolydefix.Requirements()[1])):
-                        lineEdit = cpf.output_formatters.WritePolydefix.Requirements()[1][wid]
-                        if lineEdit == 'Output_ElasticProperties':
-                            self.output_object.lineEdit.setText(str(self.set_cl.output_settings["Output_ElasticProperties"]))
-                        if lineEdit == 'phase':
-                            self.output_object.lineEdit.setText(str(self.set_cl.output_settings["phase"]))
-                        if lineEdit == 'datafile_StartNum':
-                            self.output_object.lineEdit.setText(str(self.set_cl.output_settings["datafile_StartNum"]))
-                        if lineEdit == 'datafile_EndNum':
-                            self.output_object.lineEdit.setText(str(self.set_cl.output_settings["datafile_EndNum"]))
-                        if lineEdit == 'datafile_NumDigit':
-                            self.output_object.lineEdit.setText(str(self.set_cl.output_settings["datafile_NumDigit"]))
-                        if lineEdit == 'Output_NumAziWrite':
-                            self.output_object.lineEdit.setText(str(self.set_cl.output_settings["Output_NumAziWrite"]))      
+                    for wid in output_object.WritePolydefix_optional_list:
+                        
+                        lineEdit = wid
+                        
+                        if 'Output_ElasticProperties' in self.set_cl.output_settings:
+                            
+                            if lineEdit.objectName() == 'Output_ElasticProperties':
+                               lineEdit.setText(str(self.set_cl.output_settings["Output_ElasticProperties"]))
+                        
+                        if 'datafile_StartNum' in self.set_cl.output_settings:
+                            
+                            if lineEdit.objectName() == 'datafile_StartNum':
+                               lineEdit.setText(str(self.set_cl.output_settings["datafile_StartNum"]))
+                        
+                        if 'datafile_EndNum' in self.set_cl.output_settings:
+                            
+                            if lineEdit.objectName() == 'datafile_EndNum':
+                               lineEdit.setText(str(self.set_cl.output_settings["datafile_EndNum"]))
+                        
+                        if 'datafile_NumDigit' in self.set_cl.output_settings:
+                            
+                            if lineEdit.objectName() == 'datafile_NumDigit':
+                               lineEdit.setText(str(self.set_cl.output_settings["datafile_NumDigit"]))
+                        
+                        if 'Output_NumAziWrite' in self.set_cl.output_settings:
+                            
+                            if lineEdit.objectName() =='Output_NumAziWrite':
+                               lineEdit.setText(str(self.set_cl.output_settings["Output_NumAziWrite"]))
+                       
+                        if 'phase' in self.set_cl.output_settings:
+                            
+                            if lineEdit.objectName() == 'phase':
+                               lineEdit.setText(str(self.set_cl.output_settings["phase"]))
                         
                 # Required Params
-                    for wid in range (len(cpf.output_formatters.WritePolydefix.Requirements()[0])):
-                        lineEdit = cpf.output_formatters.WritePolydefix.Requirements()[0][wid]
-                        self.output_object.lineEdit.setText(cpf.output_formatters.WritePolydefix.Requirements()[0][wid])        
+                    for wid in output_object.WritePolydefix_required_list:
+                        
+                        list_len = len(output_object.WritePolydefix_required_list)
+                        
+                        for i in range(list_len):
+                           
+                            if wid.objectName() == cpf.output_formatters.WritePolydefix.Requirements()[0][i]:
+                               wid.setText(cpf.output_formatters.WritePolydefix.Requirements()[0][i])       
                                  
             elif 'CoefficientTable' == self.set_cl.output_types[output]:
-                    self.output_object.Output_Type_comboBox.setCurrentText('WriteCoefficientTable')
+                    
+                    output_object.Output_Type_comboBox.setCurrentText('WriteCoefficientTable')
                 
                 # Optional Params                    
-                    for wid in range (len(cpf.output_formatters.WriteCoefficientTable.Requirements()[1])):
-                        lineEdit = cpf.output_formatters.WriteCoefficientTable.Requirements()[1][wid]
-                        if lineEdit == 'coefs_vals_write':
-                            self.output_object.lineEdit.setText(str(self.set_cl.output_settings["coefs_vals_write"]))
+                    for wid in output_object.WriteCoefficientTable_optional_list:
+                        
+                        lineEdit = wid
+                        
+                        if 'coefs_vals_write' in self.set_cl.output_settings:
+                            
+                            if lineEdit.objectName() == 'coefs_vals_write':
+                                lineEdit.setText(str(self.set_cl.output_settings["coefs_vals_write"]))
                         
                 # Required Params                        
-                    for wid in range (len(cpf.output_formatters.WriteCoefficientTable.Requirements()[0])):
-                        lineEdit = cpf.output_formatters.WriteCoefficientTable.Requirements()[0][wid]
-                        self.output_object.lineEdit.setText(cpf.output_formatters.WriteCoefficientTable.Requirements()[0][wid])
+                    for wid in output_object.WriteCoefficientTable_required_list:
+                        
+                        list_len = len(output_object.WriteCoefficientTable_required_list)
+                        
+                        for i in range(list_len):
+                           
+                            if wid.objectName() == cpf.output_formatters.WriteCoefficientTable.Requirements()[0][i]:
+                               wid.setText(cpf.output_formatters.WriteCoefficientTable.Requirements()[0][i])
                         
             elif 'DifferentialStrain' == self.set_cl.output_types[output]:
-                    self.output_object.Output_Type_comboBox.setCurrentText('WriteDifferentialStrain')
+                    
+                    output_object.Output_Type_comboBox.setCurrentText('WriteDifferentialStrain')
                 
                 # Optional Params                    
-                    for wid in range (len(cpf.output_formatters.WriteDifferentialStrain.Requirements()[1])):
-                            lineEdit = cpf.output_formatters.WriteDifferentialStrain.Requirements()[1][wid]
-                            if lineEdit == 'Output_ElasticProperties':
-                                self.output_object.lineEdit.setText(str(self.set_cl.output_settings["Output_ElasticProperties"]))
-                            elif lineEdit == 'phase':
-                                self.output_object.lineEdit.setText(str(self.set_cl.output_settings["phase"]))
-                            elif lineEdit == 'datafile_StartNum':
-                                self.output_object.lineEdit.setText(str(self.set_cl.output_settings["datafile_StartNum"]))
-                            elif lineEdit == 'datafile_EndNum':
-                                self.output_object.lineEdit.setText(str(self.set_cl.output_settings["datafile_EndNum"]))
-                            elif lineEdit == 'datafile_NumDigit':
-                                self.output_object.lineEdit.setText(str(self.set_cl.output_settings["datafile_NumDigit"]))
-                            elif lineEdit == 'Output_NumAziWrite':
-                                self.output_object.lineEdit.setText(str(self.set_cl.output_settings["Output_NumAziWrite"]))
+                    for wid in output_object.WriteDifferentialStrain_optional_list:
+                            
+                            lineEdit = wid
+                            
+                            if 'Output_ElasticProperties' in self.set_cl.output_settings:
+                                
+                                if lineEdit.objectName() == 'Output_ElasticProperties':
+                                    lineEdit.setText(str(self.set_cl.output_settings["Output_ElasticProperties"]))
+                           
+                            if 'phase' in self.set_cl.output_settings:
+                                
+                                if lineEdit.objectName() == 'phase':
+                                    lineEdit.setText(str(self.set_cl.output_settings["phase"]))
+                           
+                            if 'datafile_StartNum' in self.set_cl.output_settings:
+                                
+                                if lineEdit.objectName() == 'datafile_StartNum':
+                                    lineEdit.setText(str(self.set_cl.output_settings["datafile_StartNum"]))
+                            
+                            if 'datafile_EndNum' in self.set_cl.output_settings:
+                               
+                                if lineEdit.objectName() == 'datafile_EndNum':
+                                    lineEdit.setText(str(self.set_cl.output_settings["datafile_EndNum"]))
+                            
+                            if 'datafile_NumDigit' in self.set_cl.output_settings:
+                               
+                                if lineEdit.objectName() == 'datafile_NumDigit':
+                                    lineEdit.setText(str(self.set_cl.output_settings["datafile_NumDigit"]))
+                            
+                            if 'Output_NumAziWrite' in self.set_cl.output_settings:
+                                
+                                if lineEdit.objectName() == 'Output_NumAziWrite':
+                                    lineEdit.setText(str(self.set_cl.output_settings["Output_NumAziWrite"]))
                 
                 # Required Params                          
-                    for wid in range (len(cpf.output_formatters.WriteDifferentialStrain.Requirements()[0])):
-                        lineEdit = cpf.output_formatters.WriteDifferentialStrain.Requirements()[0][wid]
-                        self.output_object.lineEdit.setText(cpf.output_formatters.WriteDifferentialStrain.Requirements()[0][wid])
+                    for wid in output_object.WriteDifferentialStrain_required_list:
+                        
+                        list_len = len(output_object.WriteDifferentialStrain_required_list)
+                        
+                        for i in range(list_len):
+                           
+                            if wid.objectName() == cpf.output_formatters.WriteDifferentialStrain.Requirements()[0][i]:
+                               wid.setText(cpf.output_formatters.WriteDifferentialStrain.Requirements()[0][i])  
                         
             elif 'MultiFit' == self.set_cl.output_types[output]:
-                    self.output_object.Output_Type_comboBox.setCurrentText('WriteMultiFit')
+                    
+                    output_object.Output_Type_comboBox.setCurrentText('WriteMultiFit')
     
                 # Optional Params                    
-                    for wid in range (len(cpf.output_formatters.WriteMultiFit.Requirements()[1])):
-                        lineEdit = cpf.output_formatters.WriteMultiFit.Requirements()[1][wid]
-                        if lineEdit == 'Output_ElasticProperties':
-                            self.output_object.lineEdit.setText(str(self.set_cl.output_settings["Output_ElasticProperties"]))
-                        elif lineEdit == 'phase':
-                            self.output_object.lineEdit.setText(str(self.set_cl.output_settings["phase"]))
-                        elif lineEdit == 'datafile_StartNum':
-                            self.output_object.lineEdit.setText(str(self.set_cl.output_settings["datafile_StartNum"]))
-                        elif lineEdit == 'datafile_EndNum':
-                            self.output_object.lineEdit.setText(str(self.set_cl.output_settings["datafile_EndNum"]))
-                        elif lineEdit == 'datafile_NumDigit':
-                            self.output_object.lineEdit.setText(str(self.set_cl.output_settings["datafile_NumDigit"]))
-                        elif lineEdit == 'Output_NumAziWrite':
-                            self.output_object.lineEdit.setText(str(self.set_cl.output_settings["Output_NumAziWrite"]))
-                
+                    for wid in output_object.WriteMultiFit_optional_list:
+                        
+                        lineEdit = wid
+                        
+                        if 'Output_ElasticProperties' in self.set_cl.output_settings:
+                            
+                            if lineEdit.objectName() == 'Output_ElasticProperties':
+                                lineEdit.setText(str(self.set_cl.output_settings["Output_ElasticProperties"]))
+                        
+                        if 'phase' in self.set_cl.output_settings:    
+                            
+                            if lineEdit.objectName() == 'phase':
+                                lineEdit.setText(str(self.set_cl.output_settings["phase"]))
+                       
+                        if 'datafile_StartNum' in self.set_cl.output_settings:    
+                          
+                            if lineEdit.objectName() == 'datafile_StartNum':
+                                lineEdit.setText(str(self.set_cl.output_settings["datafile_StartNum"]))
+                        
+                        if 'datafile_EndNum' in self.set_cl.output_settings:        
+                          
+                            if lineEdit.objectName() == 'datafile_EndNum':
+                                lineEdit.setText(str(self.set_cl.output_settings["datafile_EndNum"]))
+                        
+                        if 'datafile_NumDigit' in self.set_cl.output_settings:     
+                           
+                            if lineEdit.objectName() == 'datafile_NumDigit':
+                                lineEdit.setText(str(self.set_cl.output_settings["datafile_NumDigit"]))
+                        
+                        if 'Output_NumAziWrite' in self.set_cl.output_settings:   
+                           
+                            if lineEdit.objectName() == 'Output_NumAziWrite':
+                                lineEdit.setText(str(self.set_cl.output_settings["Output_NumAziWrite"]))
+                    
                 # Required Params                        
-                    for wid in range (len(cpf.output_formatters.WriteMultiFit.Requirements()[0])):
-                        lineEdit = cpf.output_formatters.WriteMultiFit.Requirements()[0][wid]
-                        self.output_object.lineEdit.setText(cpf.output_formatters.WriteMultiFit.Requirements()[0][wid])
+                    for wid in output_object.WriteMultiFit_required_list:
+                        
+                        list_len = len(output_object.WriteMultiFit_required_list)
+                        
+                        for i in range(list_len):
+                           
+                            if wid.objectName() == cpf.output_formatters.WriteMultiFit.Requirements()[0][i]:
+                               wid.setText(cpf.output_formatters.WriteMultiFit.Requirements()[0][i])
                         
             elif 'PolydefixED' == self.set_cl.output_types[output]:
-                    self.output_object.Output_Type_comboBox.setCurrentText('WritePolydefixED')
+                    
+                    output_object.Output_Type_comboBox.setCurrentText('WritePolydefixED')
                 
                 # Optional Params                    
-                    for wid in range (len(cpf.output_formatters.WritePolydefixED.Requirements()[1])):
-                      
-                            lineEdit = cpf.output_formatters.WriteMultiFit.Requirements()[1][wid]
-                            if lineEdit == 'ElasticProperties':
-                                self.output_object.lineEdit.setText(str(self.set_cl.output_settings["ElasticProperties"]))
-                            elif lineEdit == 'phase':
-                                self.output_object.lineEdit.setText(str(self.set_cl.output_settings["phase"]))
-                            elif lineEdit == 'tc':
-                                self.output_object.lineEdit.setText(str(self.set_cl.output_settings["tc"]))
-                            elif lineEdit == 'Output_tc':
-                                self.output_object.lineEdit.setText(str(self.set_cl.output_settings["Output_tc"]))
-                            elif lineEdit == 'Output_TemperaturePower':
-                                self.output_object.lineEdit.setText(str(self.set_cl.output_settings["Output_TemperaturePower"]))
-                            
+                    for wid in output_object.WritePolydefixED_optional_list:
+                            
+                            lineEdit = wid
+                            
+                            if 'ElasticProperties' in self.set_cl.output_settings:
+                              
+                                if lineEdit.objectName() == 'ElasticProperties':
+                                    lineEdit.setText(str(self.set_cl.output_settings["ElasticProperties"]))
+                            
+                            if 'phase' in self.set_cl.output_settings:    
+                               
+                                if lineEdit.objectName() == 'phase':
+                                    lineEdit.setText(str(self.set_cl.output_settings["phase"]))
+                           
+                            if 'tc' in self.set_cl.output_settings:   
+                              
+                                if lineEdit.objectName() == 'tc':
+                                    lineEdit.setText(str(self.set_cl.output_settings["tc"]))
+                           
+                            if 'Output_tc' in self.set_cl.output_settings:     
+                                
+                                if lineEdit.objectName() == 'Output_tc':
+                                    lineEdit.setText(str(self.set_cl.output_settings["Output_tc"]))
+                            
+                            if 'Output_TemperaturePower' in self.set_cl.output_settings:       
+                               
+                                if lineEdit.objectName() == 'Output_TemperaturePower':
+                                    lineEdit.setText(str(self.set_cl.output_settings["Output_TemperaturePower"]))
+                                
                 # Required Params                        
-                    for wid in range (len(cpf.output_formatters.WritePolydefixED.Requirements()[0])):
-                        lineEdit = cpf.output_formatters.WritePolydefixED.Requirements()[0][wid]
-                        self.output_object.lineEdit.setText(cpf.output_formatters.WritePolydefixED.Requirements()[0][wid])
+                    for wid in output_object.WritePolydefixED_required_list:
+                       
+                        list_len = len(output_object.WritePolydefixED_required_list)
+                        
+                        for i in range(list_len):
+                           
+                            if wid.objectName() == cpf.output_formatters.WritePolydefixED.Requirements()[0][i]:
+                               wid.setText(cpf.output_formatters.WritePolydefixED.Requirements()[0][i])
                         
             else:
                 childcount = self.gridLayout_3.count()
+                
                 if childcount >=1:
+                    
                     for i in range (0,childcount):
                         item = self.gridLayout_3.itemAt(i)
                         widget = item.widget()
                         widget.deleteLater()
+                
                 childcount2 = self.gridLayout_2.count()
+                
                 if childcount2 >=1:
+                    
                     for i in range (0,childcount2):
                         item = self.gridLayout_2.itemAt(i)
                         widget = item.widget()
                         widget.deleteLater()
-       
-        with open(settings.log_file,'w') as file:
-           file.close()
-        cpf.XRD_FitPattern.initiate(f"{self.input_file_path}")
-        text=open(settings.log_file).read()
-        self.Console_output.setText(text)
-        
+               
+            self.output_list.append(output_object) 
+            
+            # clear log file data whenever new file is loaded
+            file_to_delete = open("../logs/logs.log",'w')
+            file_to_delete.close()
+        
+        # set cursor position at the start of text box after filling it
         self.Directory.setCursorPosition(0);
         self.Basename.setCursorPosition(0);
+        
         self.Extension.setCursorPosition(0);
         self.Start_Num.setCursorPosition(0);
+        
         self.End_Num.setCursorPosition(0);
         self.Num_Digit.setCursorPosition(0);
+        
         self.Step.setCursorPosition(0);
         self.Calib_Detect.setCursorPosition(0);
+        
         self.Calib_Param.setCursorPosition(0);
         self.Calib_Mask.setCursorPosition(0);
+        
         self.Calib_Pixels.setCursorPosition(0);
         self.Calib_Data.setCursorPosition(0);
+        
         self.cascade_per_bin.setCursorPosition(0);
         self.cascade_number_bins.setCursorPosition(0);
+        
         self.cascade_track.setCursorPosition(0);
         self.bg_1.setCursorPosition(0);
+        
         self.bg_2.setCursorPosition(0);
         self.ds_1.setCursorPosition(0);
+        
         self.ds_2.setCursorPosition(0);
         self.h_1.setCursorPosition(0);
+        
         self.h_2.setCursorPosition(0);
         self.pro_1.setCursorPosition(0);
+        
         self.pro_2.setCursorPosition(0);
         self.wdt_1.setCursorPosition(0);
+        
         self.wdt_2.setCursorPosition(0);
         self.AziBins.setCursorPosition(0);
+        
         self.Output_Dir_1.setCursorPosition(0);
         self.Output_Dir_2.setCursorPosition(0);
     
@@ -426,16 +642,16 @@
     def Validate_Inputs(self):
         if self.input_file_path == None:
             mess = QMessageBox()
-            mess.setIcon(QMessageBox.Icon.Warning)
+            mess.setIcon(QMessageBox.Warning)
             mess.setText("Please Load input file")
-            mess.setStandardButtons(QMessageBox.StandardButton.Ok)
+            mess.setStandardButtons(QMessageBox.Ok)
             mess.setWindowTitle("MessageBox")
-            returnValue = mess.exec()
+            returnValue = mess.exec_()
         else:
-            with open(settings.log_file,'a') as file:
+            with open("../logs/logs.log",'a') as file:
                file.close()
             cpf.XRD_FitPattern.initiate(f"{self.input_file_path}")
-            text=open(settings.log_file).read()
+            text=open('../logs/logs.log').read()
             self.Console_output.setText(text)
             
     @pyqtSlot()             
@@ -444,29 +660,30 @@
         self.matplotlib_qt = matplotlib_qt()
         if self.input_file_path == None:
             mess = QMessageBox()
-            mess.setIcon(QMessageBox.Icon.Warning)
+            mess.setIcon(QMessageBox.Warning)
             mess.setText("Please Load input file")
-            mess.setStandardButtons(QMessageBox.StandardButton.Ok)
+            mess.setStandardButtons(QMessageBox.Ok)
             mess.setWindowTitle("MessageBox")
-            returnValue = mess.exec()
+            returnValue = mess.exec_()
         else:
             cpf.XRD_FitPattern.set_range(f"{self.input_file_path}", save_all=True)
-            text=open(settings.log_file).read()
+            text=open('../logs/logs.log').read()
             self.Console_output.setText(text)
     
     @pyqtSlot()
     def Run_Initial_Position(self):
         self.matplotlib_qt = matplotlib_qt()
+        QApplication.processEvents()
         if self.input_file_path == None:
             mess = QMessageBox()
-            mess.setIcon(QMessageBox.Icon.Warning)
+            mess.setIcon(QMessageBox.Warning)
             mess.setText("Please Load input file")
-            mess.setStandardButtons(QMessageBox.StandardButton.Ok)
+            mess.setStandardButtons(QMessageBox.Ok)
             mess.setWindowTitle("MessageBox")
-            returnValue = mess.exec()
+            returnValue = mess.exec_()
         else:
             cpf.XRD_FitPattern.initial_peak_position(f"{self.input_file_path}", save_all=True)
-            text=open(settings.log_file).read()
+            text=open('../logs/logs.log').read()
             self.Console_output.setText(text)
             self.matplotlib_inline = matplotlib_inline()
     
@@ -475,14 +692,14 @@
         self.matplotlib_qt = matplotlib_qt()
         if self.input_file_path == None:
             mess = QMessageBox()
-            mess.setIcon(QMessageBox.Icon.Warning)
+            mess.setIcon(QMessageBox.Warning)
             mess.setText("Please Load input file")
-            mess.setStandardButtons(QMessageBox.StandardButton.Ok)
+            mess.setStandardButtons(QMessageBox.Ok)
             mess.setWindowTitle("MessageBox")
-            returnValue = mess.exec()
+            returnValue = mess.exec_()
         else:
             cpf.XRD_FitPattern.execute(f"{self.input_file_path}", save_all=True, parallel = False)
-            text=open(settings.log_file).read()
+            text=open('../logs/logs.log').read()
             # FIX ME Simon: parallel = True doesn't work on Adina's Windows computer
             self.Console_output.setText(text)
     
@@ -491,74 +708,75 @@
         self.matplotlib_qt = matplotlib_qt()
         if self.input_file_path == None:
             mess = QMessageBox()
-            mess.setIcon(QMessageBox.Icon.Warning)
+            mess.setIcon(QMessageBox.Warning)
             mess.setText("Please Load input file")
-            mess.setStandardButtons(QMessageBox.StandardButton.Ok)
+            mess.setStandardButtons(QMessageBox.Ok)
             mess.setWindowTitle("MessageBox")
-            returnValue = mess.exec()
+            returnValue = mess.exec_()
         else:
             cpf.XRD_FitPattern.write_output(f"{self.input_file_path}", save_all=True)
-            text=open(settings.log_file).read()
+            text=open('../logs/logs.log').read()
             self.Console_output.setText(text)
     
     @pyqtSlot()
     def Insert_Button(self):  
-    # Variables not defined in settings class
-        # start_num = self.Start_Num.text()
-        # end_num = self.End_Num.text()
-        # num_digit = self.Num_Digit.text()
-        # step = self.Step.text()
+        ''' 
+        Variables not defined in settings class
+        start_num = self.Start_Num.text()
+        end_num = self.End_Num.text()
+        num_digit = self.Num_Digit.text()
+        step = self.Step.text() '''
      
+        # store widgets' data into setting class variables
         self.set_cl.datafile_directory = self.Directory.text()
         self.set_cl.datafile_basename = self.Basename.text()
-<<<<<<< HEAD
-        self.set_cl.calibration_type = self.Calib_Type.currentText()
-=======
         
         if self.Calib_Type.currentText() == 'Select Type':
             self.set_cl.calibration_type = None
         else:
             self.set_cl.calibration_type = self.Calib_Type.currentText()
         
->>>>>>> 0123ebc5
         self.set_cl.calibration_detector = self.Calib_Detect.text()
+        
         self.set_cl.calibration_parameters = self.Calib_Param.text()
         self.set_cl.calibration_mask = self.Calib_Mask.text();
+        
         self.set_cl.calibration_pixel_size = self.Calib_Pixels.text()   
         self.set_cl.calibration_data = self.Calib_Data.text()
+        
         self.set_cl.cascade_bin_type = self.cascade_bin_type.text()
         self.set_cl.cascade_per_bin = self.cascade_per_bin.text()
+        
         self.set_cl.cascade_number_bins = self.cascade_number_bins.text()
         self.set_cl.cascade_track = self.cascade_track.text()
         
         self.set_cl.fit_bounds["background"][0] = self.bg_1.text()
         self.set_cl.fit_bounds["background"][1] = self.bg_2.text()
+        
         self.set_cl.fit_bounds["d-space"][0] = self.ds_1.text()
         self.set_cl.fit_bounds["d-space"][1] = self.ds_2.text()
+       
         self.set_cl.fit_bounds["height"][0] = self.h_1.text()
         self.set_cl.fit_bounds["height"][1] = self.h_2.text()
+        
         self.set_cl.fit_bounds["profile"][0] = self.pro_1.text()
         self.set_cl.fit_bounds["profile"][1] = self.pro_2.text()
+        
         self.set_cl.fit_bounds["width"][0] = self.wdt_1.text()
         self.set_cl.fit_bounds["width"][1] = self.wdt_2.text()
+        
         self.set_cl.output_directory = self.Output_Dir_1.text()
-        self.range_length = self.Range_Tab.count()
         
         # Save range_tab data 
-        for range_tab in range(self.range_length):
-            self.range_object = Range()
-            
-            self.set_cl.fit_orders[range_tab]["range"][0] = self.range_object.Range_min.text()
-            self.set_cl.fit_orders[range_tab]["range"][1] = self.range_object.Range_max.text()
-            self.set_cl.fit_orders[range_tab]["background"] = self.range_object.Range_Background_Val.text()
-            
-            self.set_cl.fit_orders[range_tab]["Imax"] = self.range_object.Intensity_max.text() 
-            self.set_cl.fit_orders[range_tab]["Imin"] = self.range_object.Intensity_min.text()
-            self.set_cl.fit_orders[range_tab]["PeakPositionSelection"] = self.range_object.Peak_Pos_Selection.toPlainText()
-            
-<<<<<<< HEAD
-            self.peak_length = self.range_object.Peak_Tab.count()
-=======
+        for range_object in self.range_list:
+             
+            self.range_indices = self.range_list.index(range_object)
+            
+            self.set_cl.fit_orders[self.range_indices]["range"][0] = range_object.Range_min.text()
+            self.set_cl.fit_orders[self.range_indices]["range"][1] = range_object.Range_max.text()
+            
+            self.set_cl.fit_orders[self.range_indices]["background"] = range_object.Range_Background_Val.text()
+            
             if range_object.Background_Type.currentText() == 'Select Type':
                 self.set_cl.fit_orders[self.range_indices]["background-type"] = ''
             else:
@@ -568,29 +786,15 @@
             self.set_cl.fit_orders[self.range_indices]["Imin"] = range_object.Intensity_min.text()
             
             self.set_cl.fit_orders[self.range_indices]["PeakPositionSelection"] = range_object.Peak_Pos_Selection.toPlainText()
->>>>>>> 0123ebc5
             
             # Save peak_tab data 
-            for peak_tab in range(self.peak_length):
-                self.peak_object = Peak()
+            for peak_object in range_object.peak_list:
+                
+                self.peak_indices = range_object.peak_list.index(peak_object)
                
-                self.set_cl.fit_orders[range_tab]["peak"][peak_tab]["phase"] = self.peak_object.phase_peak.text()
-                self.set_cl.fit_orders[range_tab]["peak"][peak_tab]["hkl"] = self.peak_object.hkl.text()
-                self.set_cl.fit_orders[range_tab]["peak"][peak_tab]["d-space"] = self.peak_object.d_space_peak.text()
-                self.set_cl.fit_orders[range_tab]["peak"][peak_tab]["d-space-type"] = self.peak_object.d_space_type.currentText()
-                
-<<<<<<< HEAD
-                self.set_cl.fit_orders[range_tab]["peak"][peak_tab]["height-type"] = self.peak_object.height_peak_type.currentText()
-                self.set_cl.fit_orders[range_tab]["peak"][peak_tab]["profile-type"] = self.peak_object.profile_peak_type.currentText()
-                self.set_cl.fit_orders[range_tab]["peak"][peak_tab]["width-type"] = self.peak_object.width_peak_type.currentText()
-                
-                self.set_cl.fit_orders[range_tab]["peak"][peak_tab]["height"] = self.peak_object.height_peak.text()
-                self.set_cl.fit_orders[range_tab]["peak"][peak_tab]["profile"] = self.peak_object.profile_peak.text()
-                self.set_cl.fit_orders[range_tab]["peak"][peak_tab]["profile_fixed"] = self.peak_object.profile_fixed.text()
-                
-                self.set_cl.fit_orders[range_tab]["peak"][peak_tab]["width"] = self.peak_object.width_peak.text()
-                self.set_cl.fit_orders[range_tab]["peak"][peak_tab]["symmetry"] = self.peak_object.symmetry_peak.text()
-=======
+                self.set_cl.fit_orders[self.range_indices]["peak"][self.peak_indices]["phase"] = peak_object.phase_peak.text()
+                self.set_cl.fit_orders[self.range_indices]["peak"][self.peak_indices]["hkl"] = peak_object.hkl.text()
+                
                 self.set_cl.fit_orders[self.range_indices]["peak"][self.peak_indices]["d-space"] = peak_object.d_space_peak.text()
                 
                 if peak_object.d_space_type.currentText() == 'Select Type':
@@ -620,159 +824,280 @@
                 
                 self.set_cl.fit_orders[self.range_indices]["peak"][self.peak_indices]["width"] = peak_object.width_peak.text()
                 self.set_cl.fit_orders[self.range_indices]["peak"][self.peak_indices]["symmetry"] = peak_object.symmetry_peak.text()
->>>>>>> 0123ebc5
-
-                if  self.peak_object.profile_checkBox.isChecked:
-                    self.peak_object.profile_fixed.setEnabled(True)
-                    self.set_cl.fit_orders[range_tab]["peak"][peak_tab]["profile_fixed"]= self.peak_object.profile_fixed.text() 
+
+                if  peak_object.profile_checkBox.isChecked:
+                    peak_object.profile_fixed.setEnabled(True)
+                    self.set_cl.fit_orders[self.range_indices]["peak"][self.peak_indices]["profile_fixed"]= peak_object.profile_fixed.text() 
                 else:
-                    self.peak_object.profile_fixed.setEnabled(False)
-                    self.set_cl.fit_orders[range_tab]["peak"][peak_tab]["profile_fixed"] = None           
-                    
-                if  self.peak_object.width_checkBox.isChecked: 
-                    self.peak_object.width_fixed.setEnabled(True)
-                    self.set_cl.fit_orders[range_tab]["peak"][peak_tab]["width_fixed"] = self.peak_object.width_fixed.text()  
+                    peak_object.profile_fixed.setEnabled(False)
+                    self.set_cl.fit_orders[self.range_indices]["peak"][self.peak_indices]["profile_fixed"] = None           
+                    
+                if  peak_object.width_checkBox.isChecked: 
+                    peak_object.width_fixed.setEnabled(True)
+                    self.set_cl.fit_orders[self.range_indices]["peak"][self.peak_indices]["width_fixed"] = peak_object.width_fixed.text()  
                 else:
-                    self.peak_object.width_fixed.setEnabled(False)
-                    self.set_cl.fit_orders[range_tab]["peak"][peak_tab]["width_fixed"] = None
-                    
-                if  self.peak_object.height_checkBox.isChecked:
-                    self.peak_object.height_fixed.setEnabled(True)
-                    self.set_cl.fit_orders[range_tab]["peak"][peak_tab]["height_fixed"] = self.peak_object.height_fixed.text()
+                    peak_object.width_fixed.setEnabled(False)
+                    self.set_cl.fit_orders[self.range_indices]["peak"][self.peak_indices]["width_fixed"] = None
+                    
+                if  peak_object.height_checkBox.isChecked:
+                    peak_object.height_fixed.setEnabled(True)
+                    self.set_cl.fit_orders[self.range_indices]["peak"][self.peak_indices]["height_fixed"] = peak_object.height_fixed.text()
                 else:
-                    self.peak_object.height_fixed.setEnabled(False)
-                    self.set_cl.fit_orders[range_tab]["peak"][peak_tab]["height_fixed"] = None  
-                    
-                if  self.peak_object.dspace_checkBox.isChecked:
-                    self.peak_object.dspace_fixed.setEnabled(True)
-                    self.set_cl.fit_orders[range_tab]["peak"][peak_tab]["d-space_fixed"]= self.peak_object.dspace_fixed.text()
+                    peak_object.height_fixed.setEnabled(False)
+                    self.set_cl.fit_orders[self.range_indices]["peak"][self.peak_indices]["height_fixed"] = None  
+                    
+                if  peak_object.dspace_checkBox.isChecked:
+                    peak_object.dspace_fixed.setEnabled(True)
+                    self.set_cl.fit_orders[self.range_indices]["peak"][self.peak_indices]["d-space_fixed"]= peak_object.dspace_fixed.text()
                 else:
-                    self.peak_object.dspace_fixed.setEnabled(False)
-                    self.set_cl.fit_orders[range_tab]["peak"][peak_tab]["d-space_fixed"]= None
-        
-        self.output_length = self.Output_Tab.count()
+                    peak_object.dspace_fixed.setEnabled(False)
+                    self.set_cl.fit_orders[self.range_indices]["peak"][self.peak_indices]["d-space_fixed"]= None
         
         # Save output_tab data 
-        for output_tab in range(0, self.output_length):
-            self.output_obj = Output()
-            if self.output_obj.Output_Type_comboBox.currentText() =='WriteCoefficientTable':
-                self.set_cl.output_types[output_tab] = self.output_obj.Output_Type_comboBox.currentText()
-                
-                if self.output_obj.coefs_vals_write.text() == '':
-                    self.set_cl.output_settings["coefs_vals_write"] = None
-                else:
-                    self.set_cl.output_settings["coefs_vals_write"] = self.output_obj.coefs_vals_write.text()
-            
-            elif self.output_obj.Output_Type_comboBox.currentText() =='WriteDifferentialStrain':
-                self.set_cl.output_types[output_tab] = self.output_obj.Output_Type_comboBox.currentText()
+        for output_object in self.output_list:
+            
+            indices = self.output_list.index(output_object)
+            
+            if output_object.Output_Type_comboBox.currentText() =='WriteCoefficientTable':
+                
+                self.set_cl.output_types[indices] = 'CoefficientTable'
+                
+                for i in output_object.WriteCoefficientTable_optional_list:
+                    
+                    if i.objectName() == 'coefs_vals_write':
+                        
+                        if i.text()=='':
+                            self.set_cl.output_settings["coefs_vals_write"] = None
+                        else:
+                            self.set_cl.output_settings["coefs_vals_write"] = i.text()
+            
+            elif output_object.Output_Type_comboBox.currentText() =='WriteDifferentialStrain':
+                
+                self.set_cl.output_types[indices] = 'DifferentialStrain'
              
-            elif self.output_obj.Output_Type_comboBox.currentText() =='WriteMultiFit':
-                self.set_cl.output_types[output_tab] = self.output_obj.Output_Type_comboBox.currentText()
-                
-                if self.output_obj.Output_NumAziWrite.text() == '':
-                    self.set_cl.output_settings["Output_NumAziWrite"] = None
-                else:
-                    self.set_cl.output_settings["Output_NumAziWrite"] = self.output_obj.Output_NumAziWrite.text() 
+            elif output_object.Output_Type_comboBox.currentText() =='WriteMultiFit':
+                
+                self.set_cl.output_types[indices] = 'MultiFit'
+                
+                for i in output_object.WriteMultiFit_optional_list:
+                   
+                    if i.objectName() == 'Output_NumAziWrite':
+                        
+                        if i.text() == '':
+                            self.set_cl.output_settings["Output_NumAziWrite"] = None
+                        else:
+                            self.set_cl.output_settings["Output_NumAziWrite"] = i.text() 
            
-            elif self.output_obj.Output_Type_comboBox.currentText() =='WritePolydefix':
-                self.set_cl.output_types[output_tab] = self.output_obj.Output_Type_comboBox.currentText()
-                
-                if self.output_obj.Output_NumAziWrite.text() == '':
-                    self.set_cl.output_settings["Output_NumAziWrite"] = None
-                else:
-                    self.set_cl.output_settings["Output_NumAziWrite"] = self.output_obj.Output_NumAziWrite.text()
-                    
-                if self.output_obj.Output_ElasticProperties.text() == '':
-                    self.set_cl.output_settings["Output_ElasticProperties"] = None
-                else:
-                    self.set_cl.output_settings["Output_ElasticProperties"] = self.output_obj.Output_ElasticProperties.text() 
-                
-                if self.output_obj.tc.text() == '':
-                    self.set_cl.output_settings["tc"] = None
-                else:
-                    self.set_cl.output_settings["tc"] = self.output_obj.tc.text() 
-                
-                if self.output_obj.phase.text() == '':
-                    self.set_cl.output_settings["phase"] = None
-                else:
-                    self.set_cl.output_settings["phase"] = self.output_obj.phase.text() 
-                    
-                if self.output_obj.datafile_StartNum.text() == '':
-                     self.set_cl.output_settings["datafile_StartNum"] = None
-                else:
-                     self.set_cl.output_settings["datafile_StartNum"] = self.output_obj.datafile_StartNum.text() 
-                
-                if self.output_obj.datafile_EndNum.text() == '':
-                     self.set_cl.output_settings["datafile_EndNum"] = None
-                else:
-                     self.set_cl.output_settings["datafile_EndNum"] = self.output_obj.datafile_EndNum.text() 
-                     
-                if self.output_obj.datafile_NumDigit.text() == '':
-                     self.set_cl.output_settings["datafile_NumDigit"] = None
-                else:
-                     self.set_cl.output_settings["datafile_NumDigit"] = self.output_obj.datafile_NumDigit.text() 
-                
-            elif self.output_obj.Output_Type_comboBox.currentText() =='WritePolydefixED':
-                self.set_cl.output_types[output_tab] = self.output_obj.Output_Type_comboBox.currentText()
-                
-                if self.output_obj.tc.text() == '':
-                    self.set_cl.output_settings["tc"] = None
-                else:
-                    self.set_cl.output_settings["tc"] = self.output_obj.tc.text() 
-                
-                if self.output_obj.phase.text() == '':
-                    self.set_cl.output_settings["phase"] = None
-                else:
-                    self.set_cl.output_settings["phase"] = self.output_obj.phase.text()
-                
-                if self.output_obj.Output_TemperaturePower.text() == '':
-                     self.set_cl.output_settings["Output_TemperaturePower"] = None
-                else:
-                     self.set_cl.output_settings["Output_TemperaturePower"] = self.output_obj.Output_TemperaturePower.text() 
-                     
-                if self.output_obj.Output_tc.text() == '':
-                     self.set_cl.output_settings["Output_tc"] = None
-                else:
-                     self.set_cl.output_settings["Output_tc"] = self.output_obj.Output_tc.text() 
-                
-                if self.output_obj.ElasticProperties.text() == '':
-                     self.set_cl.output_settings["ElasticProperties"] = None
-                else:
-                     self.set_cl.output_settings["ElasticProperties"] = self.output_obj.ElasticProperties.text() 
-
+            elif output_object.Output_Type_comboBox.currentText() =='WritePolydefix':
+                
+                self.set_cl.output_types[indices] = 'Polydefix'
+                
+                for i in output_object.WritePolydefix_optional_list:
+                    
+                    if i.objectName() == 'Output_NumAziWrite':
+                        
+                        if i.text() == '':
+                            self.set_cl.output_settings["Output_NumAziWrite"] = None
+                        else:
+                            self.set_cl.output_settings["Output_NumAziWrite"] = i.text()
+                            
+                    if i.objectName() == 'Output_ElasticProperties':
+                       
+                        if i.text() == '': 
+                            self.set_cl.output_settings["Output_ElasticProperties"] = None
+                        else:
+                            self.set_cl.output_settings["Output_ElasticProperties"] = i.text() 
+                    
+                    if i.objectName() == 'tc':   
+                        
+                        if i.text() == '':
+                            self.set_cl.output_settings["tc"] = None
+                        else:
+                            self.set_cl.output_settings["tc"] = i.text() 
+                    
+                    if i.objectName() == 'phase':     
+                        
+                        if i.text() == '':
+                            self.set_cl.output_settings["phase"] = None
+                        else:
+                            self.set_cl.output_settings["phase"] = i.text() 
+                            
+                    if i.objectName() == 'datafile_StartNum':  
+                        
+                        if i.text() == '':
+                             self.set_cl.output_settings["datafile_StartNum"] = None
+                        else:
+                             self.set_cl.output_settings["datafile_StartNum"] = i.text() 
+                    
+                    if i.objectName() == 'datafile_EndNum':     
+                        
+                        if i.text() == '':
+                             self.set_cl.output_settings["datafile_EndNum"] = None
+                        else:
+                             self.set_cl.output_settings["datafile_EndNum"] = i.text() 
+                    
+                    if i.objectName() == 'datafile_NumDigit':          
+                        
+                        if i.text() == '':
+                             self.set_cl.output_settings["datafile_NumDigit"] = None
+                        else:
+                             self.set_cl.output_settings["datafile_NumDigit"] = i.text() 
+                
+            elif output_object.Output_Type_comboBox.currentText() =='WritePolydefixED':
+                
+                self.set_cl.output_types[indices] = 'PolydefixED'
+                
+                for i in output_object.WritePolydefixED_optional_list:
+                    
+                    if i.objectName() == 'tc':
+                       
+                        if i.text() == '':
+                            self.set_cl.output_settings["tc"] = None
+                        else:
+                            self.set_cl.output_settings["tc"] = i.text() 
+                    
+                    if i.objectName() == 'phase':    
+                        
+                        if i.text() == '':
+                            self.set_cl.output_settings["phase"] = None
+                        else:
+                            self.set_cl.output_settings["phase"] = i.text()
+                    
+                    if i.objectName() == 'Output_TemperaturePower':     
+                        
+                        if i.text() == '':
+                             self.set_cl.output_settings["Output_TemperaturePower"] = None
+                        else:
+                             self.set_cl.output_settings["Output_TemperaturePower"] = i.text() 
+                    
+                    if i.objectName() == 'Output_tc':           
+                        
+                        if i.text() == '':
+                             self.set_cl.output_settings["Output_tc"] = None
+                        else:
+                             self.set_cl.output_settings["Output_tc"] = i.text() 
+                    
+                    if i.objectName() == 'ElasticProperties':    
+                        
+                        if i.text() == '':
+                             self.set_cl.output_settings["ElasticProperties"] = None
+                        else:
+                             self.set_cl.output_settings["ElasticProperties"] = i.text() 
+            
+            elif output_object.Output_Type_comboBox.currentText() =='Select Type':
+                mess = QMessageBox()
+                mess.setIcon(QMessageBox.Warning)
+                mess.setText("Please Select Output Type")
+                mess.setStandardButtons(QMessageBox.Ok)
+                mess.setWindowTitle("MessageBox")
+                returnValue = mess.exec_()
+                
         self.set_cl.save_settings()
         
     @pyqtSlot()
     def select_Data_Dir(self):
-        dialog = QFileDialog.getExistingDirectory(self, 'Select Dataset Directory')
-        if dialog:
-                self.Directory.setText(dialog)
-        self.Directory.setCursorPosition(0);
-    
-    @pyqtSlot()
-    def select_Output_Dir(self):
-        dialog = QFileDialog.getExistingDirectory(self, 'Select Output Directory')
-        if dialog:
-                self.Output_Dir_1.setText(dialog)
-                self.Output_Dir_2.setText(dialog)
-                
-        self.Output_Dir_1.setCursorPosition(0);
-        self.Output_Dir_2.setCursorPosition(0);
-
+            dialog = QtWidgets.QFileDialog()
+            if self.Directory.text():
+                dialog.setDirectory(self.Directory.text())
+
+            dialog.setFileMode(dialog.Directory)
+
+            # we cannot use the native dialog, because we need control over the UI
+            options = dialog.Options(dialog.DontUseNativeDialog | dialog.ShowDirsOnly)
+            dialog.setOptions(options)
+
+            def checkLineEdit(path):
+                    if not path:
+                        return
+                    
+                    if path.endswith(QtCore.QDir.separator()):
+                        return checkLineEdit(path.rstrip(QtCore.QDir.separator()))
+                    path = QtCore.QFileInfo(path)
+                    
+                    if path.exists() or QtCore.QFileInfo(path.absolutePath()).exists():
+                        button.setEnabled(True)
+                        return True
+
+                # get the "Open" button in the dialog
+            button = dialog.findChild(QtWidgets.QDialogButtonBox).button(
+                    QtWidgets.QDialogButtonBox.Open)
+
+            lineEdit = dialog.findChild(QtWidgets.QLineEdit)
+            lineEdit.textChanged.connect(checkLineEdit)
+
+            def accept():
+                    if checkLineEdit(lineEdit.text()):
+                        # if the path is acceptable, call the base accept() implementation
+                        QtWidgets.QDialog.accept(dialog)
+            dialog.accept = accept
+
+            if dialog.exec_() and dialog.selectedFiles():
+                    path = QtCore.QFileInfo(dialog.selectedFiles()[0]).absoluteFilePath()
+                    self.Directory.setText(path)
+            self.Directory.setCursorPosition(0);
+    
+    @pyqtSlot()
+    def selectTarget(self):
+            dialog = QtWidgets.QFileDialog()
+
+            if self.Output_Dir_1.text():
+                    dialog.setDirectory(self.Output_Dir_1.text())
+
+            dialog.setFileMode(dialog.Directory)
+            options = dialog.Options(dialog.DontUseNativeDialog | dialog.ShowDirsOnly)
+            dialog.setOptions(options)
+               
+            def checkLineEdit(path):
+                    if not path:
+                        return
+                    
+                    if path.endswith(QtCore.QDir.separator()):
+                        return checkLineEdit(path.rstrip(QtCore.QDir.separator()))
+                    path = QtCore.QFileInfo(path)
+                    
+                    if path.exists() or QtCore.QFileInfo(path.absolutePath()).exists():
+                        button.setEnabled(True)
+                        return True
+
+            button = dialog.findChild(QtWidgets.QDialogButtonBox).button(
+                    QtWidgets.QDialogButtonBox.Open)
+
+            lineEdit = dialog.findChild(QtWidgets.QLineEdit)
+            lineEdit.textChanged.connect(checkLineEdit)
+  
+            def accept():
+                    if checkLineEdit(lineEdit.text()):
+                        QtWidgets.QDialog.accept(dialog)
+            dialog.accept = accept
+
+            if dialog.exec_() and dialog.selectedFiles():
+                    path = QtCore.QFileInfo(dialog.selectedFiles()[0]).absoluteFilePath()
+                    self.Output_Dir_1.setText(path)
+                    self.Output_Dir_2.setText(path)
+            self.Output_Dir_1.setCursorPosition(0);
+            self.Output_Dir_2.setCursorPosition(0);
+    
     @pyqtSlot()
     def Insert_Range(self):
-        self.Range_Tab.addTab(Range() , QIcon(""),"Range")
+        range_object = Range()
+        self.Range_Tab.addTab(range_object , QIcon(""),"Range")
+        self.range_list.append(range_object)
     
     @pyqtSlot()
     def Remove_Range(self):
+        self.range_list.pop(self.Range_Tab.currentIndex())
+        #self.set_cl.fit_orders.pop(self.Range_Tab.currentIndex())
         self.Range_Tab.removeTab(self.Range_Tab.currentIndex())
     
     @pyqtSlot()
     def Insert_Output(self):
-        self.Output_Tab.addTab(Output() , QIcon(""),"Output")
+        output_object = Output()
+        self.Output_Tab.addTab(output_object, QIcon(""),"Output")
+        self.output_list.append(output_object)
         
     @pyqtSlot()
     def Remove_Output(self):
+        self.output_list.pop(self.Output_Tab.currentIndex())
         self.Output_Tab.removeTab(self.Output_Tab.currentIndex())
         
     @pyqtSlot()
@@ -886,4 +1211,17 @@
         self.set_cl.output_directory = Output_Dir_1
         
     def closeEvent(self,event):
-        os._exit(00)  +        os._exit(00)
+        
+    
+def main():
+    app = QApplication(sys.argv)
+    mainwindow = Main_Widget()
+    mainwindow.showMaximized()
+    try:        
+      sys.exit(app.exec_())
+    except:
+      os._exit(00)
+
+if __name__=='__main__':
+    main()
