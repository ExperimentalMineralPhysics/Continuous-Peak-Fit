import sys
from PyQt5 import (
    QtWidgets, 
    QtCore, 
    QtGui,
    )
from PyQt5.QtWidgets import (
    QMainWindow, 
    QApplication, 
    QPushButton, 
    QWidget, 
    QAction, 
    QTabWidget,
    QVBoxLayout,
    QFileDialog
    )
from PyQt5.QtGui import QIcon
from PyQt5.QtCore import pyqtSlot
from PyQt5.uic import loadUi

from PyQt5.QtWidgets import QMessageBox
from PyQt5.QtCore import *

from string import Template
import os

from Widgets.Range_Widget import Range
from Widgets.Peak_Widget import Peak
from Widgets.Output_Widget import Output

import cpf
from cpf.settings import settings

from Widgets.matplotlib_qt import matplotlib_qt
from Widgets.matplotlib_auto import matplotlib_inline


class MainWindow(QMainWindow):
    
    def __init__(self):
        super(MainWindow, self).__init__()
<<<<<<< HEAD
        loadUi("Widgets/Main_Widget.ui", self)
=======
        loadUi("Main_Widget.ui", self)
        self.setWindowIcon(QtGui.QIcon('logo.png'))
>>>>>>> 2cfc2e9b
        self.gui_layout()
        self.set_cl = cpf.settings.settings()
        self.input_file_path = None  
    
    def gui_layout(self):
        self.Main_Tab.setMinimumHeight(40);
        self.Directory.setMinimumHeight(40);
        self.Basename.setMinimumHeight(40);
        self.Extension.setMinimumHeight(40);
        self.Start_Num.setMinimumHeight(40);
        self.End_Num.setMinimumHeight(40);
        self.Num_Digit.setMinimumHeight(40);
        self.Step.setMinimumHeight(40);
        self.Calib_Type.setMinimumHeight(40);
        self.Calib_Detect.setMinimumHeight(40);
        self.Calib_Param.setMinimumHeight(40);
        self.Calib_Mask.setMinimumHeight(40);
        self.Calib_Pixels.setMinimumHeight(40);
        self.Calib_Data.setMinimumHeight(40);
        self.cascade_bin_type.setMinimumHeight(40);
        self.cascade_per_bin.setMinimumHeight(40);
        self.cascade_number_bins.setMinimumHeight(40);
        self.cascade_track.setMinimumHeight(40);
        self.bg_1.setMinimumHeight(40);
        self.bg_2.setMinimumHeight(40);
        self.ds_1.setMinimumHeight(40);
        self.ds_2.setMinimumHeight(40);
        self.h_1.setMinimumHeight(40);
        self.h_2.setMinimumHeight(40);
        self.pro_1.setMinimumHeight(40);
        self.pro_2.setMinimumHeight(40);
        self.wdt_1.setMinimumHeight(40);
        self.wdt_2.setMinimumHeight(40);
        self.AziBins.setMinimumHeight(40);
        self.Output_Dir_1.setMinimumHeight(40);
        self.Output_Dir_2.setMinimumHeight(40);
        self.Console_output.setReadOnly(True)
        self.AddRange_Btn.clicked.connect(self.Insert_Range)
        self.RemoveRange_Btn.clicked.connect(self.Remove_Range)
        self.Add_Output_Btn.clicked.connect(self.Insert_Output)
        self.Remove_Output_Btn.clicked.connect(self.Remove_Output)
        self.Select_Directory_1.clicked.connect(self.select_Data_Dir)
        self.Select_Directory_2.clicked.connect(self.selectTarget)
        self.Save_input_Btn.clicked.connect(self.Insert_Button)
        self.Load_input_Btn.clicked.connect(self.Load_Inputs)
        self.validate_Btn.clicked.connect(self.Validate_Inputs)
        self.Run_Range_Btn.clicked.connect(self.Run_Range)
        self.Run_initial_Btn.clicked.connect(self.Run_Initial_Position)
        self.Execute_Btn.clicked.connect(self.Execute_Fits)
        self.Make_Output_Btn.clicked.connect(self.Make_Outputs)
        
    @pyqtSlot()
    def Load_Inputs(self):
        fname= QFileDialog.getOpenFileName(self, "Load Input File", "..\\", "Python Files (*.py)")
        if fname:
            self.input_file_path = f"{fname[0]}"
        self.set_cl.populate(settings_file=(f"{self.input_file_path}"))
        self.Directory.setText(self.set_cl.datafile_directory)
        self.Basename.setText(self.set_cl.datafile_basename)
        self.Calib_Type.setCurrentText(f"{self.set_cl.calibration_type}");
        self.Calib_Detect.setText(self.set_cl.calibration_detector);
        self.Calib_Param.setText(self.set_cl.calibration_parameters);
        self.Calib_Mask.setText(self.set_cl.calibration_mask);
        self.Calib_Pixels.setText(str(self.set_cl.calibration_pixel_size));   
        self.Calib_Data.setText(self.set_cl.calibration_data);
        self.cascade_bin_type.setText(str(self.set_cl.cascade_bin_type))
        self.cascade_per_bin.setText(str(self.set_cl.cascade_per_bin))
        self.cascade_number_bins.setText(str(self.set_cl.cascade_number_bins))
        self.cascade_track.setText(str(self.set_cl.cascade_track))
        self.bg_1.setText(self.set_cl.fit_bounds.get("background")[0])
        self.bg_2.setText(self.set_cl.fit_bounds.get("background")[1])
        self.ds_1.setText(self.set_cl.fit_bounds.get("d-space")[0])
        self.ds_2.setText(self.set_cl.fit_bounds.get("d-space")[1])
        self.h_1.setText(str(self.set_cl.fit_bounds.get("height")[0]))
        self.h_2.setText(str(self.set_cl.fit_bounds.get("height")[1]))    
        self.pro_1.setText(str(self.set_cl.fit_bounds.get("profile")[0]))
        self.pro_2.setText(str(self.set_cl.fit_bounds.get("profile")[1]))
        self.wdt_1.setText(self.set_cl.fit_bounds.get("width")[0])
        self.wdt_2.setText(self.set_cl.fit_bounds.get("width")[1])
        self.Output_Dir_1.setText(self.set_cl.output_directory)
        self.Output_Dir_2.setText(self.Output_Dir_1.text())
        #self.AziBins.setText(self.set_cl.AziBins)  AttributeError: 'settings' object has no attribute 'AziBins'
        # Signals #
        self.Directory.editingFinished.connect(self.Dir_Pressed)
        self.Basename.editingFinished.connect(self.Basename_Pressed)
        self.Calib_Detect.editingFinished.connect(self.Calib_Detect_Pressed)
        self.Calib_Param.editingFinished.connect(self.Calib_Param_Pressed)
        self.Calib_Mask.editingFinished.connect(self.Calib_Mask_Pressed)
        self.Calib_Pixels.editingFinished.connect(self.Calib_Pixels_Pressed)
        self.Calib_Data.editingFinished.connect(self.Calib_Data_Pressed)
        self.cascade_bin_type.editingFinished.connect(self.Cascade_bin_type_Pressed)
        self.cascade_per_bin.editingFinished.connect(self.Cascade_per_bin_Pressed)
        self.cascade_number_bins.editingFinished.connect(self.Cascade_number_bins_Pressed)
        self.cascade_track.editingFinished.connect(self.Cascade_track_Pressed)
        self.bg_1.editingFinished.connect(self.Bg_1_Pressed)
        self.bg_2.editingFinished.connect(self.Bg_2_Pressed)
        self.ds_1.editingFinished.connect(self.Ds_1_Pressed)
        self.ds_2.editingFinished.connect(self.Ds_2_Pressed)
        self.h_1.editingFinished.connect(self.H_1_Pressed)
        self.h_2.editingFinished.connect(self.H_2_Pressed)
        self.pro_1.editingFinished.connect(self.Pro_1_Pressed)
        self.pro_2.editingFinished.connect(self.Pro_2_Pressed)
        self.wdt_1.editingFinished.connect(self.Wdt_1_Pressed)
        self.wdt_2.editingFinished.connect(self.Wdt_2_Pressed)
        self.Output_Dir_1.editingFinished.connect(self.Output_Dir_1_Pressed)
        self.range_length = len(self.set_cl.fit_orders)
        # Remove existing range_tabs whenever new file is loaded
        for remove_range in range(0, self.Range_Tab.count()):
            self.Remove_Range()
        # Manage range_tab data population
        for range_tab in range(0, self.range_length):
            self.range_object = Range()
            self.Range_Tab.addTab(self.range_object , QIcon(""),"Range")
            self.range_object.Range_min.setText(str(self.set_cl.fit_orders[range_tab].get("range")[0]))
            self.range_object.Range_max.setText(str(self.set_cl.fit_orders[range_tab].get("range")[1]))
            self.range_object.Range_Background_Val.setText(str(self.set_cl.fit_orders[range_tab].get("background")))
            self.range_object.Intensity_max.setText(str(self.set_cl.fit_orders[range_tab].get("Imax")))   
            self.range_object.Intensity_min.setText(str(self.set_cl.fit_orders[range_tab].get("Imin")))   
            self.range_object.Peak_Pos_Selection.setPlainText(str(self.set_cl.fit_orders[range_tab].get("PeakPositionSelection")))
            self.peak_length = len(self.set_cl.fit_orders[range_tab]["peak"])
            
            if self.set_cl.fit_orders[range_tab].get("background-type")== None:
                self.range_object.bg_fixed_checkbox.setChecked(False)
            else:
                self.range_object.bg_fixed_checkbox.setChecked(True)
                self.b_type = str(self.set_cl.fit_orders[range_tab].get("background-type"))
                self.range_object.Background_Type.setCurrentText(f"{self.b_type}")
            # Manage peak_tab data population
            for peak_tab in range(0, self.peak_length):
                self.peak_object = Peak()
                self.range_object.Peak_Tab.addTab(self.peak_object , QIcon(""),"Peak")
                self.peak_object.phase_peak.setText(str(self.set_cl.fit_orders[range_tab].get("peak")[peak_tab].get("phase")))
                self.peak_object.hkl.setText(str(self.set_cl.fit_orders[range_tab].get("peak")[peak_tab].get("hkl")))
                self.peak_object.d_space_peak.setText(str(self.set_cl.fit_orders[range_tab].get("peak")[peak_tab].get("d-space")))
                self.ds_type = str(self.set_cl.fit_orders[range_tab].get("peak")[peak_tab].get("d-space-type"))
                self.peak_object.d_space_type.setCurrentText(f"{self.ds_type}")
                self.h_type = str(self.set_cl.fit_orders[range_tab].get("peak")[peak_tab].get("height-type"))
                self.peak_object.height_peak_type.setCurrentText(f"{self.h_type}")
                self.p_type = str(self.set_cl.fit_orders[range_tab].get("peak")[peak_tab].get("profile-type"))
                self.peak_object.profile_peak_type.setCurrentText(f"{self.p_type}")
                self.w_type = str(self.set_cl.fit_orders[range_tab].get("peak")[peak_tab].get("width-type"))
                self.peak_object.width_peak_type.setCurrentText(f"{self.w_type}")
                self.peak_object.height_peak.setText(str(self.set_cl.fit_orders[range_tab].get("peak")[peak_tab].get("height")))
                self.peak_object.profile_peak.setText(str(self.set_cl.fit_orders[range_tab].get("peak")[peak_tab].get("profile")))
                self.peak_object.profile_fixed.setText(str(self.set_cl.fit_orders[range_tab].get("peak")[peak_tab].get("profile_fixed")))
                self.peak_object.width_peak.setText(str(self.set_cl.fit_orders[range_tab].get("peak")[peak_tab].get("width")))
                self.peak_object.symmetry_peak.setText(str(self.set_cl.fit_orders[range_tab].get("peak")[peak_tab].get("symmetry")))

                if self.set_cl.fit_orders[range_tab].get("peak")[peak_tab].get("profile_fixed")== None:
                    self.peak_object.profile_checkBox.setChecked(False)
                else:
                    self.peak_object.dspace_fixed.setText(str(self.set_cl.fit_orders[range_tab].get("profile_fixed")))
                    self.peak_object.profile_checkBox.setChecked(True)
                    
                if self.set_cl.fit_orders[range_tab].get("peak")[peak_tab].get("width_fixed")== None:
                    self.peak_object.width_checkBox.setChecked(False)
                else:
                    self.peak_object.width_fixed.setText(str(self.set_cl.fit_orders[range_tab].get("width_fixed")))
                    self.peak_object.width_checkBox.setChecked(True)
                    
                if self.set_cl.fit_orders[range_tab].get("peak")[peak_tab].get("height_fixed")== None:
                    self.peak_object.height_checkBox.setChecked(False)
                else:
                    self.peak_object.width_fixed.setText(str(self.set_cl.fit_orders[range_tab].get("height_fixed")))
                    self.peak_object.height_checkBox.setChecked(True)
                    
                if self.set_cl.fit_orders[range_tab].get("peak")[peak_tab].get("d-space_fixed")== None:
                    self.peak_object.dspace_checkBox.setChecked(False)
                else:
                    self.peak_object.width_fixed.setText(str(self.set_cl.fit_orders[range_tab].get("d-space_fixed")))
                    self.peak_object.dspace_checkBox.setChecked(True)
        
        # Remove existing output_tabs whenever new file is loaded
        for remove_range in range(0, self.Output_Tab.count()):
            self.Remove_Output()
        # Manage output_tab data population    
        self.output_type =  len(self.set_cl.output_types)
        for output in range (0, self.output_type):
            self.output_object = Output()
            self.Output_Tab.addTab(self.output_object , QIcon(""),"Output")

            if 'Polydefix' == self.set_cl.output_types[output]:
                    self.output_object.Output_Type_comboBox.setCurrentText('WritePolydefix')
                # Optional Params
                    
                    for wid in range (len(cpf.output_formatters.WritePolydefix.Requirements()[1])):
                        lineEdit = cpf.output_formatters.WritePolydefix.Requirements()[1][wid]
                        if lineEdit == 'Output_ElasticProperties':
                            self.output_object.lineEdit.setText(str(self.set_cl.output_settings["Output_ElasticProperties"]))
                        if lineEdit == 'phase':
                            self.output_object.lineEdit.setText(str(self.set_cl.output_settings["phase"]))
                        if lineEdit == 'datafile_StartNum':
                            self.output_object.lineEdit.setText(str(self.set_cl.output_settings["datafile_StartNum"]))
                        if lineEdit == 'datafile_EndNum':
                            self.output_object.lineEdit.setText(str(self.set_cl.output_settings["datafile_EndNum"]))
                        if lineEdit == 'datafile_NumDigit':
                            self.output_object.lineEdit.setText(str(self.set_cl.output_settings["datafile_NumDigit"]))
                        if lineEdit == 'Output_NumAziWrite':
                            self.output_object.lineEdit.setText(str(self.set_cl.output_settings["Output_NumAziWrite"]))      
                        
                # Required Params
                    for wid in range (len(cpf.output_formatters.WritePolydefix.Requirements()[0])):
                        lineEdit = cpf.output_formatters.WritePolydefix.Requirements()[0][wid]
                        self.output_object.lineEdit.setText(cpf.output_formatters.WritePolydefix.Requirements()[0][wid])        
                                 
            elif 'CoefficientTable' == self.set_cl.output_types[output]:
                    self.output_object.Output_Type_comboBox.setCurrentText('WriteCoefficientTable')
                
                # Optional Params                    
                    for wid in range (len(cpf.output_formatters.WriteCoefficientTable.Requirements()[1])):
                        lineEdit = cpf.output_formatters.WriteCoefficientTable.Requirements()[1][wid]
                        if lineEdit == 'coefs_vals_write':
                            self.output_object.lineEdit.setText(str(self.set_cl.output_settings["coefs_vals_write"]))
                        
                # Required Params                        
                    for wid in range (len(cpf.output_formatters.WriteCoefficientTable.Requirements()[0])):
                        lineEdit = cpf.output_formatters.WriteCoefficientTable.Requirements()[0][wid]
                        self.output_object.lineEdit.setText(cpf.output_formatters.WriteCoefficientTable.Requirements()[0][wid])
                        
            elif 'DifferentialStrain' == self.set_cl.output_types[output]:
                    self.output_object.Output_Type_comboBox.setCurrentText('WriteDifferentialStrain')
                
                # Optional Params                    
                    for wid in range (len(cpf.output_formatters.WriteDifferentialStrain.Requirements()[1])):
                            lineEdit = cpf.output_formatters.WriteDifferentialStrain.Requirements()[1][wid]
                            if lineEdit == 'Output_ElasticProperties':
                                self.output_object.lineEdit.setText(str(self.set_cl.output_settings["Output_ElasticProperties"]))
                            elif lineEdit == 'phase':
                                self.output_object.lineEdit.setText(str(self.set_cl.output_settings["phase"]))
                            elif lineEdit == 'datafile_StartNum':
                                self.output_object.lineEdit.setText(str(self.set_cl.output_settings["datafile_StartNum"]))
                            elif lineEdit == 'datafile_EndNum':
                                self.output_object.lineEdit.setText(str(self.set_cl.output_settings["datafile_EndNum"]))
                            elif lineEdit == 'datafile_NumDigit':
                                self.output_object.lineEdit.setText(str(self.set_cl.output_settings["datafile_NumDigit"]))
                            elif lineEdit == 'Output_NumAziWrite':
                                self.output_object.lineEdit.setText(str(self.set_cl.output_settings["Output_NumAziWrite"]))
                
                # Required Params                          
                    for wid in range (len(cpf.output_formatters.WriteDifferentialStrain.Requirements()[0])):
                        lineEdit = cpf.output_formatters.WriteDifferentialStrain.Requirements()[0][wid]
                        self.output_object.lineEdit.setText(cpf.output_formatters.WriteDifferentialStrain.Requirements()[0][wid])
                        
            elif 'MultiFit' == self.set_cl.output_types[output]:
                    self.output_object.Output_Type_comboBox.setCurrentText('WriteMultiFit')
    
                # Optional Params                    
                    for wid in range (len(cpf.output_formatters.WriteMultiFit.Requirements()[1])):
                        lineEdit = cpf.output_formatters.WriteMultiFit.Requirements()[1][wid]
                        if lineEdit == 'Output_ElasticProperties':
                            self.output_object.lineEdit.setText(str(self.set_cl.output_settings["Output_ElasticProperties"]))
                        elif lineEdit == 'phase':
                            self.output_object.lineEdit.setText(str(self.set_cl.output_settings["phase"]))
                        elif lineEdit == 'datafile_StartNum':
                            self.output_object.lineEdit.setText(str(self.set_cl.output_settings["datafile_StartNum"]))
                        elif lineEdit == 'datafile_EndNum':
                            self.output_object.lineEdit.setText(str(self.set_cl.output_settings["datafile_EndNum"]))
                        elif lineEdit == 'datafile_NumDigit':
                            self.output_object.lineEdit.setText(str(self.set_cl.output_settings["datafile_NumDigit"]))
                        elif lineEdit == 'Output_NumAziWrite':
                            self.output_object.lineEdit.setText(str(self.set_cl.output_settings["Output_NumAziWrite"]))
                
                # Required Params                        
                    for wid in range (len(cpf.output_formatters.WriteMultiFit.Requirements()[0])):
                        lineEdit = cpf.output_formatters.WriteMultiFit.Requirements()[0][wid]
                        self.output_object.lineEdit.setText(cpf.output_formatters.WriteMultiFit.Requirements()[0][wid])
                        
            elif 'PolydefixED' == self.set_cl.output_types[output]:
                    self.output_object.Output_Type_comboBox.setCurrentText('WritePolydefixED')
                
                # Optional Params                    
                    for wid in range (len(cpf.output_formatters.WritePolydefixED.Requirements()[1])):
                      
                            lineEdit = cpf.output_formatters.WriteMultiFit.Requirements()[1][wid]
                            if lineEdit == 'ElasticProperties':
                                self.output_object.lineEdit.setText(str(self.set_cl.output_settings["ElasticProperties"]))
                            elif lineEdit == 'phase':
                                self.output_object.lineEdit.setText(str(self.set_cl.output_settings["phase"]))
                            elif lineEdit == 'tc':
                                self.output_object.lineEdit.setText(str(self.set_cl.output_settings["tc"]))
                            elif lineEdit == 'Output_tc':
                                self.output_object.lineEdit.setText(str(self.set_cl.output_settings["Output_tc"]))
                            elif lineEdit == 'Output_TemperaturePower':
                                self.output_object.lineEdit.setText(str(self.set_cl.output_settings["Output_TemperaturePower"]))
                            
                # Required Params                        
                    for wid in range (len(cpf.output_formatters.WritePolydefixED.Requirements()[0])):
                        lineEdit = cpf.output_formatters.WritePolydefixED.Requirements()[0][wid]
                        self.output_object.lineEdit.setText(cpf.output_formatters.WritePolydefixED.Requirements()[0][wid])
                        
            else:
                childcount = self.gridLayout_3.count()
                if childcount >=1:
                    for i in range (0,childcount):
                        item = self.gridLayout_3.itemAt(i)
                        widget = item.widget()
                        widget.deleteLater()
                childcount2 = self.gridLayout_2.count()
                if childcount2 >=1:
                    for i in range (0,childcount2):
                        item = self.gridLayout_2.itemAt(i)
                        widget = item.widget()
                        widget.deleteLater()
       
        with open("../logs/logs.log",'w') as file:
           file.close()
        cpf.XRD_FitPattern.initiate(f"{self.input_file_path}")
        text=open('../logs/logs.log').read()
        self.Console_output.setText(text)
        
        self.Directory.setCursorPosition(0);
        self.Basename.setCursorPosition(0);
        self.Extension.setCursorPosition(0);
        self.Start_Num.setCursorPosition(0);
        self.End_Num.setCursorPosition(0);
        self.Num_Digit.setCursorPosition(0);
        self.Step.setCursorPosition(0);
        self.Calib_Detect.setCursorPosition(0);
        self.Calib_Param.setCursorPosition(0);
        self.Calib_Mask.setCursorPosition(0);
        self.Calib_Pixels.setCursorPosition(0);
        self.Calib_Data.setCursorPosition(0);
        self.cascade_per_bin.setCursorPosition(0);
        self.cascade_number_bins.setCursorPosition(0);
        self.cascade_track.setCursorPosition(0);
        self.bg_1.setCursorPosition(0);
        self.bg_2.setCursorPosition(0);
        self.ds_1.setCursorPosition(0);
        self.ds_2.setCursorPosition(0);
        self.h_1.setCursorPosition(0);
        self.h_2.setCursorPosition(0);
        self.pro_1.setCursorPosition(0);
        self.pro_2.setCursorPosition(0);
        self.wdt_1.setCursorPosition(0);
        self.wdt_2.setCursorPosition(0);
        self.AziBins.setCursorPosition(0);
        self.Output_Dir_1.setCursorPosition(0);
        self.Output_Dir_2.setCursorPosition(0);
    
    @pyqtSlot()
    def Validate_Inputs(self):
        if self.input_file_path == None:
            mess = QMessageBox()
            mess.setIcon(QMessageBox.Warning)
            mess.setText("Please Load input file")
            mess.setStandardButtons(QMessageBox.Ok)
            mess.setWindowTitle("MessageBox")
            returnValue = mess.exec_()
        else:
            with open("../logs/logs.log",'a') as file:
               file.close()
            cpf.XRD_FitPattern.initiate(f"{self.input_file_path}")
            text=open('../logs/logs.log').read()
            self.Console_output.setText(text)
            
    @pyqtSlot()             
    def Run_Range(self):
        #self.matplotlib_inline = matplotlib_inline()
        self.matplotlib_qt = matplotlib_qt()
        if self.input_file_path == None:
            mess = QMessageBox()
            mess.setIcon(QMessageBox.Warning)
            mess.setText("Please Load input file")
            mess.setStandardButtons(QMessageBox.Ok)
            mess.setWindowTitle("MessageBox")
            returnValue = mess.exec_()
        else:
            cpf.XRD_FitPattern.set_range(f"{self.input_file_path}", save_all=True)
            text=open('../logs/logs.log').read()
            self.Console_output.setText(text)
    
    @pyqtSlot()
    def Run_Initial_Position(self):
        self.matplotlib_qt = matplotlib_qt()
        if self.input_file_path == None:
            mess = QMessageBox()
            mess.setIcon(QMessageBox.Warning)
            mess.setText("Please Load input file")
            mess.setStandardButtons(QMessageBox.Ok)
            mess.setWindowTitle("MessageBox")
            returnValue = mess.exec_()
        else:
            cpf.XRD_FitPattern.initial_peak_position(f"{self.input_file_path}", save_all=True)
            text=open('../logs/logs.log').read()
            self.Console_output.setText(text)
    
    @pyqtSlot()
    def Execute_Fits(self):
        self.matplotlib_qt = matplotlib_qt()
        if self.input_file_path == None:
            mess = QMessageBox()
            mess.setIcon(QMessageBox.Warning)
            mess.setText("Please Load input file")
            mess.setStandardButtons(QMessageBox.Ok)
            mess.setWindowTitle("MessageBox")
            returnValue = mess.exec_()
        else:
            cpf.XRD_FitPattern.execute(f"{self.input_file_path}", save_all=True, parallel = False)
            text=open('../logs/logs.log').read()
            # FIX ME Simon: parallel = True doesn't work on Adina's Windows computer
            self.Console_output.setText(text)
    
    @pyqtSlot()
    def Make_Outputs(self):
        self.matplotlib_qt = matplotlib_qt()
        if self.input_file_path == None:
            mess = QMessageBox()
            mess.setIcon(QMessageBox.Warning)
            mess.setText("Please Load input file")
            mess.setStandardButtons(QMessageBox.Ok)
            mess.setWindowTitle("MessageBox")
            returnValue = mess.exec_()
        else:
            cpf.XRD_FitPattern.write_output(f"{self.input_file_path}", save_all=True)
            text=open('../logs/logs.log').read()
            self.Console_output.setText(text)
    
    @pyqtSlot()
    def Insert_Button(self):  
    # Variables not defined in settings class
        # start_num = self.Start_Num.text()
        # end_num = self.End_Num.text()
        # num_digit = self.Num_Digit.text()
        # step = self.Step.text()
     
        self.set_cl.datafile_directory = self.Directory.text()
        self.set_cl.datafile_basename = self.Basename.text()
        self.set_cl.calibration_type = self.Calib_Type.currentText()
        self.set_cl.calibration_detector = self.Calib_Detect.text()
        self.set_cl.calibration_parameters = self.Calib_Param.text()
        self.set_cl.calibration_mask = self.Calib_Mask.text();
        self.set_cl.calibration_pixel_size = self.Calib_Pixels.text()   
        self.set_cl.calibration_data = self.Calib_Data.text()
        self.set_cl.cascade_bin_type = self.cascade_bin_type.text()
        self.set_cl.cascade_per_bin = self.cascade_per_bin.text()
        self.set_cl.cascade_number_bins = self.cascade_number_bins.text()
        self.set_cl.cascade_track = self.cascade_track.text()
        
        self.set_cl.fit_bounds["background"][0] = self.bg_1.text()
        self.set_cl.fit_bounds["background"][1] = self.bg_2.text()
        self.set_cl.fit_bounds["d-space"][0] = self.ds_1.text()
        self.set_cl.fit_bounds["d-space"][1] = self.ds_2.text()
        self.set_cl.fit_bounds["height"][0] = self.h_1.text()
        self.set_cl.fit_bounds["height"][1] = self.h_2.text()
        self.set_cl.fit_bounds["profile"][0] = self.pro_1.text()
        self.set_cl.fit_bounds["profile"][1] = self.pro_2.text()
        self.set_cl.fit_bounds["width"][0] = self.wdt_1.text()
        self.set_cl.fit_bounds["width"][1] = self.wdt_2.text()
        self.set_cl.output_directory = self.Output_Dir_1.text()
        self.range_length = self.Range_Tab.count()
        
        # Save range_tab data 
        for range_tab in range(self.range_length):
            self.range_object = Range()
            
            self.set_cl.fit_orders[range_tab]["range"][0] = self.range_object.Range_min.text()
            self.set_cl.fit_orders[range_tab]["range"][1] = self.range_object.Range_max.text()
            self.set_cl.fit_orders[range_tab]["background"] = self.range_object.Range_Background_Val.text()
            
            self.set_cl.fit_orders[range_tab]["Imax"] = self.range_object.Intensity_max.text() 
            self.set_cl.fit_orders[range_tab]["Imin"] = self.range_object.Intensity_min.text()
            self.set_cl.fit_orders[range_tab]["PeakPositionSelection"] = self.range_object.Peak_Pos_Selection.toPlainText()
            
            self.peak_length = self.range_object.Peak_Tab.count()
            
            # Save peak_tab data 
            for peak_tab in range(self.peak_length):
                self.peak_object = Peak()
               
                self.set_cl.fit_orders[range_tab]["peak"][peak_tab]["phase"] = self.peak_object.phase_peak.text()
                self.set_cl.fit_orders[range_tab]["peak"][peak_tab]["hkl"] = self.peak_object.hkl.text()
                self.set_cl.fit_orders[range_tab]["peak"][peak_tab]["d-space"] = self.peak_object.d_space_peak.text()
                self.set_cl.fit_orders[range_tab]["peak"][peak_tab]["d-space-type"] = self.peak_object.d_space_type.currentText()
                
                self.set_cl.fit_orders[range_tab]["peak"][peak_tab]["height-type"] = self.peak_object.height_peak_type.currentText()
                self.set_cl.fit_orders[range_tab]["peak"][peak_tab]["profile-type"] = self.peak_object.profile_peak_type.currentText()
                self.set_cl.fit_orders[range_tab]["peak"][peak_tab]["width-type"] = self.peak_object.width_peak_type.currentText()
                
                self.set_cl.fit_orders[range_tab]["peak"][peak_tab]["height"] = self.peak_object.height_peak.text()
                self.set_cl.fit_orders[range_tab]["peak"][peak_tab]["profile"] = self.peak_object.profile_peak.text()
                self.set_cl.fit_orders[range_tab]["peak"][peak_tab]["profile_fixed"] = self.peak_object.profile_fixed.text()
                
                self.set_cl.fit_orders[range_tab]["peak"][peak_tab]["width"] = self.peak_object.width_peak.text()
                self.set_cl.fit_orders[range_tab]["peak"][peak_tab]["symmetry"] = self.peak_object.symmetry_peak.text()

                if  self.peak_object.profile_checkBox.isChecked:
                    self.peak_object.profile_fixed.setEnabled(True)
                    self.set_cl.fit_orders[range_tab]["peak"][peak_tab]["profile_fixed"]= self.peak_object.profile_fixed.text() 
                else:
                    self.peak_object.profile_fixed.setEnabled(False)
                    self.set_cl.fit_orders[range_tab]["peak"][peak_tab]["profile_fixed"] = None           
                    
                if  self.peak_object.width_checkBox.isChecked: 
                    self.peak_object.width_fixed.setEnabled(True)
                    self.set_cl.fit_orders[range_tab]["peak"][peak_tab]["width_fixed"] = self.peak_object.width_fixed.text()  
                else:
                    self.peak_object.width_fixed.setEnabled(False)
                    self.set_cl.fit_orders[range_tab]["peak"][peak_tab]["width_fixed"] = None
                    
                if  self.peak_object.height_checkBox.isChecked:
                    self.peak_object.height_fixed.setEnabled(True)
                    self.set_cl.fit_orders[range_tab]["peak"][peak_tab]["height_fixed"] = self.peak_object.height_fixed.text()
                else:
                    self.peak_object.height_fixed.setEnabled(False)
                    self.set_cl.fit_orders[range_tab]["peak"][peak_tab]["height_fixed"] = None  
                    
                if  self.peak_object.dspace_checkBox.isChecked:
                    self.peak_object.dspace_fixed.setEnabled(True)
                    self.set_cl.fit_orders[range_tab]["peak"][peak_tab]["d-space_fixed"]= self.peak_object.dspace_fixed.text()
                else:
                    self.peak_object.dspace_fixed.setEnabled(False)
                    self.set_cl.fit_orders[range_tab]["peak"][peak_tab]["d-space_fixed"]= None
        
        self.output_length = self.Output_Tab.count()
        
        # Save output_tab data 
        for output_tab in range(0, self.output_length):
            self.output_obj = Output()
            if self.output_obj.Output_Type_comboBox.currentText() =='WriteCoefficientTable':
                self.set_cl.output_types[output_tab] = self.output_obj.Output_Type_comboBox.currentText()
                
                if self.output_obj.coefs_vals_write.text() == '':
                    self.set_cl.output_settings["coefs_vals_write"] = None
                else:
                    self.set_cl.output_settings["coefs_vals_write"] = self.output_obj.coefs_vals_write.text()
            
            elif self.output_obj.Output_Type_comboBox.currentText() =='WriteDifferentialStrain':
                self.set_cl.output_types[output_tab] = self.output_obj.Output_Type_comboBox.currentText()
             
            elif self.output_obj.Output_Type_comboBox.currentText() =='WriteMultiFit':
                self.set_cl.output_types[output_tab] = self.output_obj.Output_Type_comboBox.currentText()
                
                if self.output_obj.Output_NumAziWrite.text() == '':
                    self.set_cl.output_settings["Output_NumAziWrite"] = None
                else:
                    self.set_cl.output_settings["Output_NumAziWrite"] = self.output_obj.Output_NumAziWrite.text() 
           
            elif self.output_obj.Output_Type_comboBox.currentText() =='WritePolydefix':
                self.set_cl.output_types[output_tab] = self.output_obj.Output_Type_comboBox.currentText()
                
                if self.output_obj.Output_NumAziWrite.text() == '':
                    self.set_cl.output_settings["Output_NumAziWrite"] = None
                else:
                    self.set_cl.output_settings["Output_NumAziWrite"] = self.output_obj.Output_NumAziWrite.text()
                    
                if self.output_obj.Output_ElasticProperties.text() == '':
                    self.set_cl.output_settings["Output_ElasticProperties"] = None
                else:
                    self.set_cl.output_settings["Output_ElasticProperties"] = self.output_obj.Output_ElasticProperties.text() 
                
                if self.output_obj.tc.text() == '':
                    self.set_cl.output_settings["tc"] = None
                else:
                    self.set_cl.output_settings["tc"] = self.output_obj.tc.text() 
                
                if self.output_obj.phase.text() == '':
                    self.set_cl.output_settings["phase"] = None
                else:
                    self.set_cl.output_settings["phase"] = self.output_obj.phase.text() 
                    
                if self.output_obj.datafile_StartNum.text() == '':
                     self.set_cl.output_settings["datafile_StartNum"] = None
                else:
                     self.set_cl.output_settings["datafile_StartNum"] = self.output_obj.datafile_StartNum.text() 
                
                if self.output_obj.datafile_EndNum.text() == '':
                     self.set_cl.output_settings["datafile_EndNum"] = None
                else:
                     self.set_cl.output_settings["datafile_EndNum"] = self.output_obj.datafile_EndNum.text() 
                     
                if self.output_obj.datafile_NumDigit.text() == '':
                     self.set_cl.output_settings["datafile_NumDigit"] = None
                else:
                     self.set_cl.output_settings["datafile_NumDigit"] = self.output_obj.datafile_NumDigit.text() 
                
            elif self.output_obj.Output_Type_comboBox.currentText() =='WritePolydefixED':
                self.set_cl.output_types[output_tab] = self.output_obj.Output_Type_comboBox.currentText()
                
                if self.output_obj.tc.text() == '':
                    self.set_cl.output_settings["tc"] = None
                else:
                    self.set_cl.output_settings["tc"] = self.output_obj.tc.text() 
                
                if self.output_obj.phase.text() == '':
                    self.set_cl.output_settings["phase"] = None
                else:
                    self.set_cl.output_settings["phase"] = self.output_obj.phase.text()
                
                if self.output_obj.Output_TemperaturePower.text() == '':
                     self.set_cl.output_settings["Output_TemperaturePower"] = None
                else:
                     self.set_cl.output_settings["Output_TemperaturePower"] = self.output_obj.Output_TemperaturePower.text() 
                     
                if self.output_obj.Output_tc.text() == '':
                     self.set_cl.output_settings["Output_tc"] = None
                else:
                     self.set_cl.output_settings["Output_tc"] = self.output_obj.Output_tc.text() 
                
                if self.output_obj.ElasticProperties.text() == '':
                     self.set_cl.output_settings["ElasticProperties"] = None
                else:
                     self.set_cl.output_settings["ElasticProperties"] = self.output_obj.ElasticProperties.text() 

        self.set_cl.save_settings()
        
    @pyqtSlot()
    def select_Data_Dir(self):
            dialog = QtWidgets.QFileDialog()
            if self.Directory.text():
                dialog.setDirectory(self.Directory.text())

            dialog.setFileMode(dialog.Directory)

            # we cannot use the native dialog, because we need control over the UI
            options = dialog.Options(dialog.DontUseNativeDialog | dialog.ShowDirsOnly)
            dialog.setOptions(options)

            def checkLineEdit(path):
                    if not path:
                        return
                    if path.endswith(QtCore.QDir.separator()):
                        return checkLineEdit(path.rstrip(QtCore.QDir.separator()))
                    path = QtCore.QFileInfo(path)
                    if path.exists() or QtCore.QFileInfo(path.absolutePath()).exists():
                        button.setEnabled(True)
                        return True

                # get the "Open" button in the dialog
            button = dialog.findChild(QtWidgets.QDialogButtonBox).button(
                    QtWidgets.QDialogButtonBox.Open)

                # get the line edit used for the path
            lineEdit = dialog.findChild(QtWidgets.QLineEdit)
            lineEdit.textChanged.connect(checkLineEdit)

                # complain about selecting a non existing path
            def accept():
                    if checkLineEdit(lineEdit.text()):
                        # if the path is acceptable, call the base accept() implementation
                        QtWidgets.QDialog.accept(dialog)
            dialog.accept = accept

            if dialog.exec_() and dialog.selectedFiles():
                    path = QtCore.QFileInfo(dialog.selectedFiles()[0]).absoluteFilePath()
                    self.Directory.setText(path)
            self.Directory.setCursorPosition(0);
    
    @pyqtSlot()
    def selectTarget(self):
            dialog = QtWidgets.QFileDialog()

            if self.Output_Dir_1.text():
                    dialog.setDirectory(self.Output_Dir_1.text())

            dialog.setFileMode(dialog.Directory)
            options = dialog.Options(dialog.DontUseNativeDialog | dialog.ShowDirsOnly)
            dialog.setOptions(options)
               
            def checkLineEdit(path):
                    if not path:
                        return
                    if path.endswith(QtCore.QDir.separator()):
                        return checkLineEdit(path.rstrip(QtCore.QDir.separator()))
                    path = QtCore.QFileInfo(path)
                    if path.exists() or QtCore.QFileInfo(path.absolutePath()).exists():
                        button.setEnabled(True)
                        return True

            button = dialog.findChild(QtWidgets.QDialogButtonBox).button(
                    QtWidgets.QDialogButtonBox.Open)

            lineEdit = dialog.findChild(QtWidgets.QLineEdit)
            lineEdit.textChanged.connect(checkLineEdit)
  
            def accept():
                    if checkLineEdit(lineEdit.text()):
                        QtWidgets.QDialog.accept(dialog)
            dialog.accept = accept

            if dialog.exec_() and dialog.selectedFiles():
                    path = QtCore.QFileInfo(dialog.selectedFiles()[0]).absoluteFilePath()
                    self.Output_Dir_1.setText(path)
                    self.Output_Dir_2.setText(path)
            self.Output_Dir_1.setCursorPosition(0);
            self.Output_Dir_2.setCursorPosition(0);
    
    @pyqtSlot()
    def Insert_Range(self):
        self.Range_Tab.addTab(Range() , QIcon(""),"Range")
    
    @pyqtSlot()
    def Remove_Range(self):
        self.Range_Tab.removeTab(self.Range_Tab.currentIndex())
    
    @pyqtSlot()
    def Insert_Output(self):
        self.Output_Tab.addTab(Output() , QIcon(""),"Output")
        
    @pyqtSlot()
    def Remove_Output(self):
        self.Output_Tab.removeTab(self.Output_Tab.currentIndex())
        
    @pyqtSlot()
    def Dir_Pressed(self):
        datafile_directory = self.Directory.text()
        self.set_cl.datafile_directory = datafile_directory
        
    @pyqtSlot()
    def Basename_Pressed(self):
        datafile_basename = self.Basename.text()
        self.set_cl.datafile_basename = datafile_basename
        
    @pyqtSlot()
    def Calib_Detect_Pressed(self):
        calibration_detector = self.Calib_Detect.text()
        self.set_cl.calibration_detector = calibration_detector
        
    @pyqtSlot()
    def Calib_Param_Pressed(self):
        calibration_parameters = self.Calib_Param.text()
        self.set_cl.calibration_parameters = calibration_parameters
        
    @pyqtSlot()
    def Calib_Mask_Pressed(self):
        calibration_mask = self.Calib_Mask.text()
        self.set_cl.calibration_mask = calibration_mask
    
    @pyqtSlot()
    def Calib_Pixels_Pressed(self):
        calibration_pixel_size = self.Calib_Pixels.text()
        self.set_cl.calibration_pixel_size = calibration_pixel_size
    
    @pyqtSlot()
    def Calib_Data_Pressed(self):
        calibration_data = self.Calib_Data.text()
        self.set_cl.calibration_pixel_size = calibration_data
    
    @pyqtSlot()
    def Cascade_bin_type_Pressed(self):
        cascade_bin_type = self.cascade_bin_type.text()
        self.set_cl.cascade_bin_type = cascade_bin_type
    
    @pyqtSlot()
    def Cascade_per_bin_Pressed(self):
        cascade_per_bin = self.cascade_per_bin.text()
        self.set_cl.cascade_per_bin = cascade_per_bin
    
    @pyqtSlot()
    def Cascade_number_bins_Pressed(self):
        cascade_number_bins = self.cascade_number_bins.text()
        self.set_cl.cascade_number_bins = cascade_number_bins
    
    @pyqtSlot()
    def Cascade_track_Pressed(self):
        cascade_track = self.cascade_track.text()
        self.set_cl.cascade_track = cascade_track
    
    @pyqtSlot()
    def Bg_1_Pressed(self):
        bg_1 = self.bg_1.text()
        self.set_cl.fit_bounds.get("background")[0] = bg_1
    
    @pyqtSlot()
    def Bg_2_Pressed(self):
        bg_2 = self.bg_2.text()
        self.set_cl.fit_bounds.get("background")[1] = bg_2
        
    @pyqtSlot()
    def Ds_1_Pressed(self):
        ds_1 = self.ds_1.text()
        self.set_cl.fit_bounds.get("d-space")[0] = ds_1
    
    @pyqtSlot()
    def Ds_2_Pressed(self):
        ds_2 = self.ds_2.text()
        self.set_cl.fit_bounds.get("d-space")[1] = ds_2
    
    @pyqtSlot()
    def H_1_Pressed(self):
        h_1 = self.h_1.text()
        self.set_cl.fit_bounds.get("height")[0] = h_1
    
    @pyqtSlot()
    def H_2_Pressed(self):
        h_2 = self.h_2.text()
        self.set_cl.fit_bounds.get("height")[1] = h_2
        
    @pyqtSlot()
    def Pro_1_Pressed(self):
        pro_1 = self.pro_1.text()
        self.set_cl.fit_bounds.get("profile")[0] = pro_1
        
    @pyqtSlot()
    def Pro_2_Pressed(self):
        pro_2 = self.pro_2.text()
        self.set_cl.fit_bounds.get("profile")[1] = pro_2
    
    @pyqtSlot()
    def Wdt_1_Pressed(self):
        wdt_1 = self.wdt_1.text()
        self.set_cl.fit_bounds.get("width")[0] = wdt_1
        
    @pyqtSlot()
    def Wdt_2_Pressed(self):
        wdt_2 = self.wdt_2.text()
        self.set_cl.fit_bounds.get("width")[1] = wdt_2
        
    @pyqtSlot()
    def Output_Dir_1_Pressed(self):
        Output_Dir_1 = self.Output_Dir_1.text()
        self.set_cl.output_directory = Output_Dir_1
        
    def closeEvent(self,event):
        os._exit(00)

def main():
    app = QApplication(sys.argv)
    mainwindow = MainWindow()
    mainwindow.show() 
    try:        
      sys.exit(app.exec_())
    except:
      os._exit(00)

if __name__=='__main__':
    main()
    <|MERGE_RESOLUTION|>--- conflicted
+++ resolved
@@ -24,27 +24,23 @@
 from string import Template
 import os
 
-from Widgets.Range_Widget import Range
-from Widgets.Peak_Widget import Peak
-from Widgets.Output_Widget import Output
+from Range_Widget import Range
+from Peak_Widget import Peak
+from Output_Widget import Output
 
 import cpf
 from cpf.settings import settings
 
-from Widgets.matplotlib_qt import matplotlib_qt
-from Widgets.matplotlib_auto import matplotlib_inline
+from matplotlib_qt import matplotlib_qt
+from matplotlib_auto import matplotlib_inline
 
 
 class MainWindow(QMainWindow):
     
     def __init__(self):
         super(MainWindow, self).__init__()
-<<<<<<< HEAD
-        loadUi("Widgets/Main_Widget.ui", self)
-=======
         loadUi("Main_Widget.ui", self)
         self.setWindowIcon(QtGui.QIcon('logo.png'))
->>>>>>> 2cfc2e9b
         self.gui_layout()
         self.set_cl = cpf.settings.settings()
         self.input_file_path = None  
