--- conflicted
+++ resolved
@@ -191,12 +191,7 @@
 
     # Process the diffraction patterns #
     for j in range(settings_for_fit.image_number):
-
-<<<<<<< HEAD
-        print("Process ", title_file_names(image_name=settings_for_fit.image_list[j]))
-=======
         logger.info(" ".join(map(str, [("Process ", settings_for_fit.datafile_list[j])])))
->>>>>>> a050f63c
         # Get diffraction pattern to process.
         new_data.import_image(settings_for_fit.image_list[j], debug=debug)
 
