--- conflicted
+++ resolved
@@ -21,7 +21,6 @@
 import fabio
 
 
-<<<<<<< HEAD
 class DioptasDetector:
     # For Dioptas functions to change
     #   -   Load/import data
@@ -265,296 +264,6 @@
             parm = new_parms[1].strip()
             value = None
             # print parm
-=======
-# For Dioptas functions to change
-#   -   Load/import data
-#   -   Load mask
-#   -   Load Calibration
-
-def Requirements():
-    
-    RequiredParams = [
-            'Calib_param',
-            'Calib_detector',
-            #'Calib_pixels'
-            'AziBins',
-            ]
-    
-    return RequiredParams
-
-
-def ImportImage(ImageName, debug=False):
-    # im = Image.open(ImageName) ##always tiff?- no
-
-    filename, file_extension = os.path.splitext(ImageName)
-
-    if file_extension == '.nxs':
-        im_all = h5py.File(ImageName, 'r')
-        # FIX ME: This assumes that there is only one image in the nxs file. If there are more then it will only read
-        # 1.
-        im = np.array(im_all['/entry1/instrument/detector/data'])
-    else:
-        im_all = fabio.open(ImageName)
-        im = im_all.data
-
-    # Dioptas flips the images to match the orientations in Plot2D. 
-    # Therefore implemented here to be consistent with Dioptas.
-    im = np.array(im)[::-1]
-    
-    if debug:
-        imgplot = plt.imshow(im, vmin=0, vmax=2000)
-        plt.colorbar()
-        plt.show()
-
-    #    info = i._getexif()
-    #    for tag, value in info.items():
-    #        decoded = TAGS.get(tag, tag)
-    #        ret[decoded] = value
-    #
-    #    print ret
-    #    stop
-
-    # the bits of Fabio that might get most of the parameters not saved in calibration
-    # print(im_all.DESCRIPTION)
-    # print(im_all.factory)
-    # print(im_all.header)
-    # print(im_all.header_keys)
-
-    return im
-
-
-def DetectorCheck(Settings, detector=None):
-    
-    # FIX ME: we should try importing the image and reading the detector type from it.
-    # The image is now imported and read but this means that the detector type in settings is no longer necessary and could be removed.
-    if detector is None or detector is 'unknown' or detector is 'other' or detector is 'blank':
-        
-        im_all = fabio.open(os.path.abspath(Settings.Calib_data))
-        sz = Settings.Calib_pixels #Pixel_size
-        if sz>1:
-            sz=sz*1e-6
-        detector = pyFAI.detectors.Detector(pixel1=sz, pixel2=sz, splineFile=None, max_shape=im_all.shape)
-        
-        # sys.exit('\n\nDioptas requires a detector type.\nTo list the possible detector types in the command line '
-        #          'type:\n   import pyFAI\n   pyFAI.detectors.Detector.registry\n\n')
-    
-    # FIX ME: check the detector type is valid.
-
-    return detector
-
-
-def Conversion(tth_in, conv, reverse=0, azm=None):
-    # convert two theta values into d-spacing.
-
-	#azm is needed to enable compatibility with the enerdispersive detectors
-	
-    # convert wavelength into angstroms.
-    # this is not longer required because it is done in the GetCalibration stage. 
-    wavelength = conv['conversion_constant']
-    # print(wavelength)
-
-    if not reverse:
-        # convert tth to d_spacing
-        dspc_out = wavelength / 2 / np.sin(np.radians(tth_in / 2))
-
-    else:
-        # convert d-spacing to tth.
-        # N.B. this is the reverse function so that labels tth and d_spacing are not correct.
-        # print(tth_in)
-        dspc_out = 2 * np.degrees(np.arcsin(wavelength / 2 / tth_in))
-        # dspc_out = 2*np.degrees(np.arcsin(wavelength/2/tth_in[:,1]))
-
-    return dspc_out
-
-
-def GetMask(MSKfile, ImInts, ImTTH, ImAzi, Imy, Imx, debug=False):
-    # Dioptas mask is compressed Tiff image. 
-    # Save and load functions within Dioptas are: load_mask and save_mask in dioptas/model/MaskModel.py
-
-    ImMsk = np.array(Image.open(MSKfile))
-    ImInts = ma.array(ImInts, mask=ImMsk)
-
-    if 0: #debug:
-        # Plot mask.
-        # This is left in here for debugging.
-        # N.B. The plot is a pig with even 1000x1000 pixel images and takes a long time to render.
-        if ImTTH.size > 100000:
-            print(' Have patience. The mask plot will appear but it can take its time to render.')
-            
-        fig_1 = plt.figure()
-        ax1 = fig_1.add_subplot(1, 3, 1)
-        ax1.scatter(ImTTH, ImAzi, s=1, c=(ImInts.data), edgecolors='none', cmap=plt.cm.jet, vmin=0, vmax=np.percentile(ImInts.flatten(), 98))
-        ax1.set_title('All data')
-        
-        ax2 = fig_1.add_subplot(1, 3, 2)
-        ax2.scatter(ImTTH, ImAzi, s=1, c=ImMsk, edgecolors='none', cmap='Greys')
-        ax2.set_title('Mask')
-        ax2.set_xlim(ax1.get_xlim())
-        
-        ax3 = fig_1.add_subplot(1, 3, 3)
-        ax3.scatter(ImTTH, ImAzi, s=1, c=(ImInts), edgecolors='none', cmap=plt.cm.jet, vmin=0, vmax=np.percentile(ImInts.flatten(), 98))
-        ax3.set_title('Masked data')
-        ax3.set_xlim(ax1.get_xlim())
-        #ax2.colorbar()
-        plt.show()
-
-        plt.close()
-
-    #FIX ME: need to validate size of images vs. detector name. Otherwise the mask can be the wrong size 
-    #det_size = pyFAI.detectors.ALL_DETECTORS['picam_v1'].MAX_SHAPE
-    #FIX ME : this could probably all be done by using the detector class in fabio. 
-    
-    return ImInts
-
-
-
-
-def plot(ImDispersion, ImAzimuths, ImIntensity, dtype='data', masked=True, ImIntensity2=None, name=''):
-    # Plot data.
-    # possibilities:
-    #   1. just plotting the data or model - with or without mask: label 'data'
-    #   2. plot of data, model and differences: label 'model'
-    #   3. plot of all data, mask and masked data. label 'mask'
-    to_plot = []
-    if dtype == 'data':
-        x_plots = 1
-        y_plots = 1
-        to_plot.append(ImIntensity)
-        plot_mask = [masked]
-        plot_title = ['Data']
-        plot_cmap = [plt.cm.jet]
-        
-        spec = gridspec.GridSpec(ncols=x_plots, nrows=y_plots,
-                         width_ratios=[1], wspace=0.5,
-                         hspace=0.5, height_ratios=[1])
-    elif dtype == 'model':
-        x_plots = 3
-        y_plots = 1
-        to_plot.append(ImIntensity)
-        to_plot.append(ImIntensity2)
-        to_plot.append(ImIntensity - ImIntensity2)
-        plot_mask = [masked, masked, masked]
-        plot_title = ['Data', 'Model', 'Residuals']
-        plot_cmap = ['jet', 'jet', 'jet']
-        
-    elif dtype == 'mask':
-        x_plots = 3
-        y_plots = 2
-        to_plot.append(ImIntensity)
-        to_plot.append(np.array(ma.getmaskarray(ImIntensity), dtype='uint8')+1)
-        to_plot.append(ImIntensity)
-        plot_mask = [False, False, True]
-        plot_title = ['All Data', 'Mask', 'Masked Data']
-        plot_cmap = 'jet', 'Greys', 'jet'
-        
-        spec = gridspec.GridSpec(ncols=x_plots, nrows=y_plots,
-                         width_ratios=[1,1,1], wspace=0.5,
-                         hspace=0.5, height_ratios=[2,1])
-                
-    else:
-        stop    
-    
-    y_lims = np.array([np.min(ImAzimuths.flatten()), np.max(ImAzimuths.flatten())])
-    y_lims = np.around(y_lims / 180) * 180
-
-
-    # N.B. The plot is a pig with even 1000x1000 pixel images and takes a long time to render.
-    if ImIntensity.size > 100000:
-        print(' Have patience. The plot(s) will appear but it can take its time to render.')
-        
-    
-    fig_1 = plt.figure()
-    for i in range(x_plots):
-        ax1 = fig_1.add_subplot(spec[i])
-        if plot_mask[i] == True:
-            ax1.scatter(ImDispersion, ImAzimuths, s=1, c=(to_plot[i]), edgecolors='none', cmap=plot_cmap[i], vmin=0) #plot all data includeing masked data.
-        else:
-            ax1.scatter(ImDispersion.data, ImAzimuths.data, s=1, c=(to_plot[i].data), edgecolors='none', cmap=plot_cmap[i], vmin=0)
-        ax1.set_title(plot_title[i])
-        ax1.set_ylim(y_lims)
-        locs, labels = plt.xticks()
-        plt.setp(labels, rotation=90)
-        if i == 0:
-            ax1.set_ylabel(r'Azimuth ($^\circ$)')
-        ax1.set_xlabel(r'$2\theta$ ($^\circ$)')
-        
-    if y_plots > 1:
-        for i in range(x_plots):
-            ax1 = fig_1.add_subplot(spec[i+x_plots])
-            if dtype == 'mask' and i==1:
-                #plot cdf of the intensities.
-                # sort the data in ascending order
-                x1 = np.sort(ImIntensity.data)
-                x2 = np.sort(ImIntensity)
-                  
-                # get the cdf values of y
-                y1 = np.arange(np.size(x1)) / float(np.size(x1))
-                y2 = np.arange(np.size(x2)) / float(ma.count(x2))
-                  
-                #ax1 = fig_1.add_subplot(1, 1, 1)   
-                ax1.plot(x1, y1, marker='.', ms=3, label='unmasked CDF')
-                ax1.plot(x2, y2, marker='.', ms=3, label='cleaned CDF')
-                #ax1.legend()
-                ax1.set_title('CDF of the intensities')
-                
-            else:
-                if plot_mask[i] == True:
-                    ax1.scatter(ImDispersion, to_plot[i], s=1, c=(ImAzimuths), edgecolors='none', cmap=plot_cmap[i], vmin=0) #plot all data includeing masked data.
-                else:
-                    ax1.scatter(ImDispersion.data, to_plot[i].data, s=1, c=(ImAzimuths.data), edgecolors='none', cmap=plot_cmap[i], vmin=0)
-                #ax1.set_title(plot_title[i])
-                #ax1.set_ylim(y_lims)
-                locs, labels = plt.xticks()
-                plt.setp(labels, rotation=90)
-                if i == 0:
-                    ax1.set_ylabel(r'Intennsity (a.u.)')
-                ax1.set_xlabel(r'$2\theta$ ($^\circ$)')
-                
-    plt.suptitle(name + '; masking')
-                
-    plt.show()
-    plt.close()
-    
-    '''
-    if dtype == 'mask':
-    
-        #plot cdf of the intensities.
-        # sort the data in ascending order
-        x1 = np.sort(ImIntensity)
-          
-        # get the cdf values of y
-        y1 = np.arange(np.size(x1)) / float(np.size(x1))
-          
-        fig_2 = plt.figure()   
-        ax1 = fig_2.add_subplot(1, 1, 1)   
-        ax1.plot(x1, y1, marker='o')
-        ax1.set_title('CDF of the intensities')
-        
-        plt.show()
-    '''
-    return fig_1
-
-
-
-def GetCalibration(filenam):
-    """Parse inputs file, create type specific inputs."""
-
-    parms_file = open(filenam, 'r')
-
-    filelines = parms_file.readlines()
-    parms_dict = {}
-
-    for item in filelines:
-        newparms = item.strip('\n').split(':', 1)
-        parm = newparms[1].strip()
-
-        value = None
-        # print parm
-        try:
-            value = int(parm)
-            parms_dict[(str(newparms[0]).lower())] = value
-        except ValueError:
->>>>>>> 7ec5dc17
             try:
                 value = int(parm)
                 parms_dict[(str(new_parms[0]).lower())] = value
@@ -694,4 +403,132 @@
         if imask is not None:
             return ma.array(poni['wavelength'] * 1E10 / 2 / np.sin(ai.twoThetaArray() / 2), mask=imask)
         else:
-            return ma.array(poni['wavelength'] * 1E10 / 2 / np.sin(ai.twoThetaArray() / 2))+            return ma.array(poni['wavelength'] * 1E10 / 2 / np.sin(ai.twoThetaArray() / 2))
+
+
+
+
+    def plot(ImDispersion, ImAzimuths, ImIntensity, dtype='data', masked=True, ImIntensity2=None, name=''):
+        # Plot data.
+        # possibilities:
+        #   1. just plotting the data or model - with or without mask: label 'data'
+        #   2. plot of data, model and differences: label 'model'
+        #   3. plot of all data, mask and masked data. label 'mask'
+        to_plot = []
+        if dtype == 'data':
+            x_plots = 1
+            y_plots = 1
+            to_plot.append(ImIntensity)
+            plot_mask = [masked]
+            plot_title = ['Data']
+            plot_cmap = [plt.cm.jet]
+            
+            spec = gridspec.GridSpec(ncols=x_plots, nrows=y_plots,
+                             width_ratios=[1], wspace=0.5,
+                             hspace=0.5, height_ratios=[1])
+        elif dtype == 'model':
+            x_plots = 3
+            y_plots = 1
+            to_plot.append(ImIntensity)
+            to_plot.append(ImIntensity2)
+            to_plot.append(ImIntensity - ImIntensity2)
+            plot_mask = [masked, masked, masked]
+            plot_title = ['Data', 'Model', 'Residuals']
+            plot_cmap = ['jet', 'jet', 'jet']
+            
+        elif dtype == 'mask':
+            x_plots = 3
+            y_plots = 2
+            to_plot.append(ImIntensity)
+            to_plot.append(np.array(ma.getmaskarray(ImIntensity), dtype='uint8')+1)
+            to_plot.append(ImIntensity)
+            plot_mask = [False, False, True]
+            plot_title = ['All Data', 'Mask', 'Masked Data']
+            plot_cmap = 'jet', 'Greys', 'jet'
+            
+            spec = gridspec.GridSpec(ncols=x_plots, nrows=y_plots,
+                             width_ratios=[1,1,1], wspace=0.5,
+                             hspace=0.5, height_ratios=[2,1])
+                    
+        else:
+            stop    
+        
+        y_lims = np.array([np.min(ImAzimuths.flatten()), np.max(ImAzimuths.flatten())])
+        y_lims = np.around(y_lims / 180) * 180
+
+
+        # N.B. The plot is a pig with even 1000x1000 pixel images and takes a long time to render.
+        if ImIntensity.size > 100000:
+            print(' Have patience. The plot(s) will appear but it can take its time to render.')
+            
+        
+        fig_1 = plt.figure()
+        for i in range(x_plots):
+            ax1 = fig_1.add_subplot(spec[i])
+            if plot_mask[i] == True:
+                ax1.scatter(ImDispersion, ImAzimuths, s=1, c=(to_plot[i]), edgecolors='none', cmap=plot_cmap[i], vmin=0) #plot all data includeing masked data.
+            else:
+                ax1.scatter(ImDispersion.data, ImAzimuths.data, s=1, c=(to_plot[i].data), edgecolors='none', cmap=plot_cmap[i], vmin=0)
+            ax1.set_title(plot_title[i])
+            ax1.set_ylim(y_lims)
+            locs, labels = plt.xticks()
+            plt.setp(labels, rotation=90)
+            if i == 0:
+                ax1.set_ylabel(r'Azimuth ($^\circ$)')
+            ax1.set_xlabel(r'$2\theta$ ($^\circ$)')
+            
+        if y_plots > 1:
+            for i in range(x_plots):
+                ax1 = fig_1.add_subplot(spec[i+x_plots])
+                if dtype == 'mask' and i==1:
+                    #plot cdf of the intensities.
+                    # sort the data in ascending order
+                    x1 = np.sort(ImIntensity.data)
+                    x2 = np.sort(ImIntensity)
+                      
+                    # get the cdf values of y
+                    y1 = np.arange(np.size(x1)) / float(np.size(x1))
+                    y2 = np.arange(np.size(x2)) / float(ma.count(x2))
+                      
+                    #ax1 = fig_1.add_subplot(1, 1, 1)   
+                    ax1.plot(x1, y1, marker='.', ms=3, label='unmasked CDF')
+                    ax1.plot(x2, y2, marker='.', ms=3, label='cleaned CDF')
+                    #ax1.legend()
+                    ax1.set_title('CDF of the intensities')
+                    
+                else:
+                    if plot_mask[i] == True:
+                        ax1.scatter(ImDispersion, to_plot[i], s=1, c=(ImAzimuths), edgecolors='none', cmap=plot_cmap[i], vmin=0) #plot all data includeing masked data.
+                    else:
+                        ax1.scatter(ImDispersion.data, to_plot[i].data, s=1, c=(ImAzimuths.data), edgecolors='none', cmap=plot_cmap[i], vmin=0)
+                    #ax1.set_title(plot_title[i])
+                    #ax1.set_ylim(y_lims)
+                    locs, labels = plt.xticks()
+                    plt.setp(labels, rotation=90)
+                    if i == 0:
+                        ax1.set_ylabel(r'Intennsity (a.u.)')
+                    ax1.set_xlabel(r'$2\theta$ ($^\circ$)')
+                    
+        plt.suptitle(name + '; masking')
+                    
+        plt.show()
+        plt.close()
+        
+        '''
+        if dtype == 'mask':
+        
+            #plot cdf of the intensities.
+            # sort the data in ascending order
+            x1 = np.sort(ImIntensity)
+              
+            # get the cdf values of y
+            y1 = np.arange(np.size(x1)) / float(np.size(x1))
+              
+            fig_2 = plt.figure()   
+            ax1 = fig_2.add_subplot(1, 1, 1)   
+            ax1.plot(x1, y1, marker='o')
+            ax1.set_title('CDF of the intensities')
+            
+            plt.show()
+        '''
+        return fig_1