--- conflicted
+++ resolved
@@ -19,13 +19,9 @@
 from cpf.input_types._AngleDispersive_common import _AngleDispersive_common
 from cpf.input_types._Masks import _masks
 from cpf import IO_functions
-<<<<<<< HEAD
 import cpf.h5_functions as h5_functions
-
-
-=======
 from cpf.XRD_FitPattern import logger
->>>>>>> a050f63c
+
 
 class DioptasDetector:
     # For Dioptas functions to change
@@ -85,7 +81,6 @@
         return new
 
 
-
     def get_calibration(self, file_name=None, settings=None):
         """
         Opens the file with the calibration data in it and updates 
@@ -115,7 +110,6 @@
         pf = ponifile.PoniFile()
         pf.read_from_file(parms_file)
 
-<<<<<<< HEAD
         self.calibration = pf
         self.conversion_constant = pf.wavelength * 1e10 #in angstroms
 
@@ -129,19 +123,6 @@
         azimuth.
         
         Either settings or the file_name are required. 
-=======
-        # self.detector = self.detector_check(calibration_data, detector)
-        #        logger.info(" ".join(map(str, [(settings.Calib_param)])))
-        self.get_calibration(settings.calibration_parameters)
-        self.get_detector(diff_file, settings)
-
-        self.intensity = self.get_masked_calibration(
-            diff_file, debug, calibration_mask=settings.calibration_mask
-        )
-        self.tth = self.get_two_theta(mask=self.intensity.mask)
-        self.azm = self.get_azimuth(mask=self.intensity.mask)
-        self.dspace = self.get_d_space(mask=self.intensity.mask)
->>>>>>> a050f63c
         
         Parameters
         ----------
@@ -469,7 +450,6 @@
         return required_list
 
 
-<<<<<<< HEAD
 # add common function. 
 DioptasDetector._get_d_space = _AngleDispersive_common._get_d_space
 DioptasDetector.conversion   = _AngleDispersive_common.conversion
@@ -491,752 +471,4 @@
 DioptasDetector.plot_collected   = _Plot_AngleDispersive.plot_collected
 DioptasDetector.plot_calibrated  = _Plot_AngleDispersive.plot_calibrated
 #this function is added because it requires access to self:
-DioptasDetector.dispersion_ticks = _Plot_AngleDispersive._dispersion_ticks
-=======
-        # elif file_extension == ".nxs":
-        #     im_all = h5py.File(image_name, "r")
-        #     # FIX ME: This assumes that there is only one image in the nxs file.
-        #     # If there are more, then it will only read 1.
-        #     im = np.array(im_all["/entry1/instrument/detector/data"])
-        else:
-            im_all = fabio.open(image_name)
-            im = im_all.data
-
-        # FIX ME: Copied from MED_functions.
-        # FIX ME: Convert the input data from integer to float because otherwise the model inherits Integer properties somewhere along the line.
-        # FIX ME: I dont know if this needed here but given everything else is the same I have copied it from MED_functions.
-        im = np.array(im, dtype="f")
-
-        # Dioptas flips the images to match the orientations in Plot2D (should this be Fit2D?).
-        # Therefore implemented here to be consistent with Dioptas.
-        # FIX ME: what to do about this?
-        im = np.array(im)[::-1]
-
-        if debug:
-            logger.info(" ".join(map(str, [("min+max:", np.min(im), np.max(im))])))
-            fig = plt.figure()
-            ax = fig.add_subplot(1, 1, 1)
-            self.plot_collected(fig_plot=fig, axis_plot=ax)
-            # plt.title(os.path.split(image_name)[1])
-            plt.title(IO_functions.title_file_names(image_name=image_name))
-            plt.show()
-            plt.close()
-
-        if mask == None and ma.is_masked(self.intensity) == False:
-            self.intensity = ma.array(im)
-            return ma.array(im)
-        elif mask is not None:
-            self.intensity = ma.array(im, mask=mask)
-            return ma.array(im, mask=mask)
-        else:
-            self.intensity = ma.array(im, mask=self.intensity.mask)
-            return ma.array(im)
-
-        if mask is not None:
-            return ma.array(im, mask=mask)
-        else:
-            return ma.array(im)
-
-    def conversion(self, tth_in, azm=None, reverse=False):
-        """
-        Convert two theta values into d-spacing.
-        azm is needed to enable compatibility with the energy dispersive detectors
-        :param tth_in:
-        :param reverse:
-        :param azm:
-        :return:
-        """
-
-        wavelength = self.calibration.wavelength * 1e10
-        if not reverse:
-            # convert tth to d_spacing
-            dspc_out = wavelength / 2 / np.sin(np.radians(tth_in / 2))
-        else:
-            # convert d-spacing to tth.
-            # N.B. this is the reverse function so that labels tth and d_spacing are not correct.
-            # logger.info(" ".join(map(str, [(tth_in)])))
-            dspc_out = 2 * np.degrees(np.arcsin(wavelength / 2 / tth_in))
-        return dspc_out
-
-    def get_mask(self, msk_file, im_ints):
-        """
-        Dioptas mask is compressed Tiff image.
-        Save and load functions within Dioptas are: load_mask and save_mask in dioptas/model/MaskModel.py
-        :param msk_file:
-        :param im_ints:
-        :return:
-        """
-        im_mask = np.array(Image.open(msk_file))
-        # im_mask = np.array(im_mask)[::-1]
-        im_ints = ma.array(im_ints, mask=im_mask)
-
-        im_ints = ma.masked_less(im_ints, 0)
-
-        self.original_mask = im_mask
-        # TALK TO SIMON ABOUT WHAT TO DO WITH THIS
-        # SAH!! July 2021: we need a mask function that makes sure all the arrays have the same mask applied to them.
-        #     == and possibly one that returns just the mask.
-
-        """
-        if debug:
-            # N.B. The plot is a pig with even 1000x1000 pixel images and takes a long time to render.
-            if ImTTH.size > 100000:
-                logger.info(" ".join(map(str, [(' Have patience. The mask plot will appear but it can take its time to render.')])))
-            fig_1 = plt.figure()
-            ax1 = fig_1.add_subplot(1, 3, 1)
-            ax1.scatter(ImTTH, ImAzi, s=1, c=(ImInts.data), edgecolors='none', cmap=plt.cm.jet, vmin=0,
-                        vmax=np.percentile(ImInts.flatten(), 98))
-            ax1.set_title('All data')
-
-            ax2 = fig_1.add_subplot(1, 3, 2)
-            ax2.scatter(ImTTH, ImAzi, s=1, c=im_mask, edgecolors='none', cmap='Greys')
-            ax2.set_title('Mask')
-            ax2.set_xlim(ax1.get_xlim())
-
-            ax3 = fig_1.add_subplot(1, 3, 3)
-            ax3.scatter(ImTTH, ImAzi, s=1, c=(ImInts), edgecolors='none', cmap=plt.cm.jet, vmin=0,
-                        vmax=np.percentile(ImInts.flatten(), 98))
-            ax3.set_title('Masked data')
-            ax3.set_xlim(ax1.get_xlim())
-            # ax2.colorbar()
-            plt.show()
-
-            plt.close()
-        """
-
-        # FIX ME: need to validate size of images vs. detector name. Otherwise, the mask can be the wrong size
-        # det_size = pyFAI.detectors.ALL_DETECTORS['picam_v1'].MAX_SHAPE
-        # FIX ME : this could probably all be done by using the detector class in fabio.
-        return im_ints
-
-    def get_calibration(self, file_name=None, settings=None):
-        """
-        Parse inputs file, create type specific inputs
-        :rtype: object
-        :param file_nam:
-        :return:
-        """
-
-        if settings != None:
-            parms_file = settings.calibration_parameters
-        else:
-            parms_file = file_name
-
-        pf = ponifile.PoniFile()
-        pf.read_from_file(parms_file)
-
-        self.calibration = pf
-        self.conversion_constant = pf.wavelength * 1e10
-
-    def bins(self, orders_class, cascade=False):
-        """
-        Determine bins to use in initial fitting.
-        Assign each data to a chunk corresponding to its azimuth value
-        Returns array with indices for each bin and array of bin centroids
-        :param orders_class:
-        :return chunks:
-        :return bin_mean_azi:
-        """
-
-        # determine how to divide the data into bins and how many.
-        if cascade:
-            bt = orders_class.cascade_bin_type
-            if bt == 1:
-                b_num = orders_class.cascade_number_bins
-            else:
-                b_num = orders_class.cascade_per_bin
-        else:
-            bt = orders_class.fit_bin_type
-            if bt == 1:
-                b_num = orders_class.fit_number_bins
-            else:
-                b_num = orders_class.fit_per_bin
-
-        # make the bins
-        if bt == 0:
-            # split the data into bins with an approximately constant number of data.
-            # uses b_num to determine bin size
-            num_bins = int(np.round(len(self.azm[self.azm.mask == False]) / b_num))
-            bin_boundaries = self.equalObs(
-                np.sort(self.azm[self.azm.mask == False]), num_bins
-            )
-        elif bt == 1:
-            # split the data into a fixed number of bins
-            # uses b_num to determine bin size
-            lims = np.array(
-                [
-                    np.min(self.azm[self.azm.mask == False]),
-                    np.max(self.azm[self.azm.mask == False] + 0.01),
-                ]
-            )
-            lims = np.around(lims / 45) * 45
-            bin_boundaries = np.linspace(lims[0], lims[1], num=b_num + 1)
-
-        else:
-            # issue an error
-            err_str = "The bin type is not recognised. Check input file."
-            raise ValueError(err_str)
-
-        if 0:  # for debugging
-            logger.info(" ".join(map(str, [(bin_boundaries)])))
-            # logger.info(" ".join(map(str, [(np.sort(bin_boundaries))])))
-            # create histogram with equal-frequency bins
-            n, bins, patches = plt.hist(
-                self.azm[self.azm.mask == False], bin_boundaries, edgecolor="black"
-            )
-            plt.show()
-            # display bin boundaries and frequency per bin
-            logger.info(" ".join(map(str, [("bins and occupancy", bins, n)])))
-            logger.info(" ".join(map(str, [("expected number of data per bin", orders_class.cascade_per_bin)])))
-            logger.info(" ".join(map(str, [("total data", np.sum(n))])))
-
-        # fit the data to the bins
-        chunks = []
-        bin_mean_azi = []
-        temp_azimuth = self.azm.flatten()
-        for i in range(len(bin_boundaries) - 1):
-            start = bin_boundaries[i]
-            end = bin_boundaries[i + 1]
-            azi_chunk = np.where((temp_azimuth > start) & (temp_azimuth <= end))
-            chunks.append(azi_chunk)
-            bin_mean_azi.append(np.mean(temp_azimuth[azi_chunk]))
-
-        return chunks, bin_mean_azi
-
-    def equalObs(self, x, nbin):
-        """
-        get equally populated bins for data set.
-        copied from: https://www.statology.org/equal-frequency-binning-python/ on 26th May 2022.
-
-        Parameters
-        ----------
-        x : TYPE
-            data to disperse.
-        nbin : TYPE
-            number of bins.
-
-        Returns
-        -------
-        TYPE
-            DESCRIPTION.
-
-        """
-        nlen = len(x)
-        x = np.sort(x)
-        return np.interp(np.linspace(0, nlen, nbin + 1), np.arange(nlen), np.sort(x))
-
-    def test_azims(self, steps = 360):
-        """
-        Returns equally spaced set of aximuths within possible range.
-
-        Parameters
-        ----------
-        steps : Int, optional
-            DESCRIPTION. The default is 360.
-
-        Returns
-        -------
-        array
-            list of possible azimuths.
-
-        """
-        return np.linspace(self.azm_start,self.azm_end, steps+1)
-
-
-    def get_azimuthal_integration(self):
-        """
-
-        :return:
-        """
-
-        ai = AzimuthalIntegrator(
-            dist=self.calibration.dist,
-            poni1=self.calibration.poni1,
-            poni2=self.calibration.poni2,
-            rot1=self.calibration.rot1,
-            rot2=self.calibration.rot2,
-            rot3=self.calibration.rot3,
-            detector=self.detector,
-            wavelength=self.calibration.wavelength,
-        )
-        return ai
-
-    def get_two_theta(self, mask=None):
-        """
-        Give 2-theta value for detector x,y position; calibration info in data
-        :param mask:
-        :return:
-        """
-
-        ai = self.get_azimuthal_integration()
-        if mask is not None:
-            return ma.array(np.degrees(ai.twoThetaArray()), mask=mask)
-        else:
-            return ma.array(np.degrees(ai.twoThetaArray()))
-
-    def get_azimuth(self, mask=None):
-        """
-        Give azimuth value for detector x,y position; calibration info in data
-        :param mask:
-        :return:
-        """
-        ai = self.get_azimuthal_integration()
-        if mask is not None:
-            return ma.array(np.degrees(ai.chiArray()), mask=mask)
-        else:
-            return ma.array(np.degrees(ai.chiArray()))
-
-    def get_d_space(self, mask=None):
-        """
-        Give d-spacing value for detector x,y position; calibration info in data
-        Get as twotheta and then convert into d-spacing
-        :param mask:
-        :return:
-        """
-        ai = self.get_azimuthal_integration()
-        if mask is not None:
-            return ma.array(
-                self.calibration.wavelength * 1e10 / 2 / np.sin(ai.twoThetaArray() / 2),
-                mask=mask,
-            )
-        else:
-            return ma.array(
-                self.calibration.wavelength * 1e10 / 2 / np.sin(ai.twoThetaArray() / 2)
-            )
-
-    def set_limits(self, range_bounds=[-np.inf, np.inf]):
-        """
-        Set limits to data in two theta
-        :param range_bounds:
-        :param i_max:
-        :param i_min:
-        :return:
-        """
-        local_mask = np.where(
-            (self.tth >= range_bounds[0]) & (self.tth <= range_bounds[1])
-        )
-        self.intensity = self.intensity[local_mask]
-        self.tth = self.tth[local_mask]
-        self.azm = self.azm[local_mask]
-        self.dspace = self.dspace[local_mask]
-
-    # def set_azimuth_limits(self, azi_bounds=[-np.inf, np.inf], azi_flatten=True):
-    #     """
-    #     Set limits to data in azimuth
-    #     :param range_bounds:
-    #     :param i_max:
-    #     :param i_min:
-    #     :return:
-    #     """
-    #     local_mask = np.where((self.azm >= azi_bounds[0]) & (self.azm <= azi_bounds[1]))
-    #     self.intensity = self.intensity[local_mask]
-    #     self.tth = self.tth[local_mask]
-    #     self.azm = self.azm[local_mask]
-    #     self.dspace = self.dspace[local_mask]
-
-    #     if azi_flatten:
-    #         self.azm = np.mean(self.azm)
-
-    def set_mask(
-        self, range_bounds=[-np.inf, np.inf], i_max=np.inf, i_min=-np.inf, mask=None
-    ):
-        """
-        Set limits to data
-        :param range_bounds:
-        :param i_max:
-        :param i_min:
-        :return:
-        """
-        local_mask = ma.getmask(
-            ma.masked_outside(self.tth, range_bounds[0], range_bounds[1])
-        )
-        local_mask2 = ma.getmask(ma.masked_outside(self.intensity, i_min, i_max))
-        combined_mask = np.ma.mask_or(ma.getmask(self.intensity), local_mask)
-        combined_mask = np.ma.mask_or(combined_mask, local_mask2)
-        NoneType = type(None)
-        if not isinstance(mask, NoneType):  # or mask.all() != None:
-            combined_mask = np.ma.mask_or(combined_mask, mask)
-        self.intensity.mask = combined_mask
-        self.tth.mask = combined_mask
-        self.azm.mask = combined_mask
-        self.dspace.mask = combined_mask
-
-    def mask_restore(self):
-        """
-        Restores the loaded mask.
-        If the image data is still the same size as the original.
-        """
-
-        logger.info(" ".join(map(str, [("Restore original mask.")])))
-        self.intensity.mask = self.original_mask
-        self.tth.mask = self.original_mask
-        self.azm.mask = self.original_mask
-        self.dspace.mask = self.original_mask
-
-    def dispersion_ticks(self, disp_ticks=None, unique=10):
-        """
-        Returns the labels for the dispersion axis/colour bars.
-
-        :param disp_ticks: -- unused for maintained for compatibility with MED functions
-        :param unique:
-        :return new_tick_positions:
-        """
-
-        if len(np.unique(self.azm)) >= unique:
-            disp_lims = np.array(
-                [np.min(self.azm.flatten()), np.max(self.azm.flatten())]
-            )
-            disp_lims = np.around(disp_lims / 180) * 180
-            disp_ticks = list(range(int(disp_lims[0]), int(disp_lims[1] + 1), 45))
-
-        return disp_ticks
-
-    def plot_masked(self, fig_plot=None):
-        """
-        Plot all the information needed to mask the data well.
-        :param fig:
-        :return:
-        """
-
-        x_plots = 3
-        y_plots = 2
-        spec = gridspec.GridSpec(
-            ncols=x_plots,
-            nrows=y_plots,
-            width_ratios=[1, 1, 1],
-            wspace=0.5,
-            hspace=0.5,
-            height_ratios=[2, 1],
-        )
-
-        ax1 = fig_plot.add_subplot(spec[0])
-        self.plot_calibrated(
-            fig_plot=fig_plot,
-            axis_plot=ax1,
-            show="unmasked_intensity",
-            x_axis="default",
-            limits=[0, 100],
-        )
-        ax1.set_title("All Data")
-        ax2 = fig_plot.add_subplot(spec[1])
-        self.plot_calibrated(
-            fig_plot=fig_plot,
-            axis_plot=ax2,
-            show="mask",
-            x_axis="default",
-            limits=[0, 100],
-        )
-        ax2.set_title("Mask")
-        ax3 = fig_plot.add_subplot(spec[2])
-        self.plot_calibrated(
-            fig_plot=fig_plot,
-            axis_plot=ax3,
-            show="intensity",
-            x_axis="default",
-            limits=[0, 100],
-        )
-        ax3.set_title("Masked Data")
-
-        ax4 = fig_plot.add_subplot(spec[3])
-        self.plot_calibrated(
-            fig_plot=fig_plot,
-            axis_plot=ax4,
-            show="unmasked_intensity",
-            x_axis="default",
-            y_axis="intensity",
-            limits=[0, 100],
-        )
-
-        ax5 = fig_plot.add_subplot(spec[4])
-        # plot cdf of the intensities.
-        # sort the data in ascending order
-        x1 = np.sort(self.intensity.data)
-        x2 = np.sort(self.intensity)
-
-        # get the cdf values of y
-        y1 = np.arange(np.size(x1)) / float(np.size(x1))
-        y2 = np.arange(np.size(x2)) / float(ma.count(x2))
-
-        # ax1 = fig_1.add_subplot(1, 1, 1)
-        ax5.plot(
-            x1,
-            y1,
-        )
-        ax5.plot(
-            x2,
-            y2,
-        )
-        ax5.set_title("CDF of the intensities")
-
-        ax6 = fig_plot.add_subplot(spec[5])
-        self.plot_calibrated(
-            fig_plot=fig_plot,
-            axis_plot=ax6,
-            show="intensity",
-            x_axis="default",
-            y_axis="intensity",
-            limits=[0, 100],
-        )
-
-    def plot_fitted(self, fig_plot=None, model=None, fit_centroid=None):
-        """
-        add data to axes.
-        :param ax:
-        :param show:
-        :return:
-        """
-
-        # match max and min of colour scales
-        limits = {
-            "max": np.max([np.max(self.intensity), np.max(model)]),
-            "min": np.min([np.min(self.intensity), np.min(model)]),
-        }
-
-        # plot data
-        ax1 = fig_plot.add_subplot(1, 3, 1)
-        self.plot_calibrated(
-            fig_plot=fig_plot,
-            axis_plot=ax1,
-            show="intensity",
-            x_axis="default",
-            limits=limits,
-            colourmap="magma_r",
-        )
-        ax1.set_title("Data")
-        locs, labels = plt.xticks()
-        plt.setp(labels, rotation=90)
-        # plot model
-        ax2 = fig_plot.add_subplot(1, 3, 2)
-        self.plot_calibrated(
-            fig_plot=fig_plot,
-            axis_plot=ax2,
-            data=model,
-            limits=limits,
-            colourmap="magma_r",
-        )
-        if fit_centroid is not None:
-            for i in range(len(fit_centroid[1])):
-                plt.plot(fit_centroid[1][i], fit_centroid[0], "k--", linewidth=0.5)
-        ax2.set_title("Model")
-        locs, labels = plt.xticks()
-        plt.setp(labels, rotation=90)
-
-        # plot residuals
-        ax3 = fig_plot.add_subplot(1, 3, 3)
-        self.plot_calibrated(
-            fig_plot=fig_plot,
-            axis_plot=ax3,
-            data=self.intensity - model,
-            limits=[0, 100],
-            colourmap="residuals-blanaced",
-        )
-        if fit_centroid is not None:
-            for i in range(len(fit_centroid[1])):
-                plt.plot(fit_centroid[1][i], fit_centroid[0], "k--", linewidth=0.5)
-        ax3.set_title("Residuals")
-        locs, labels = plt.xticks()
-        plt.setp(labels, rotation=90)
-
-        # tidy layout
-        plt.tight_layout()
-
-    @staticmethod
-    def residuals_colour_scheme(maximum_value, minimum_value, **kwargs):
-        # @staticmethod is needed or get an error saying:
-        # "TypeError: residuals_colour_scheme() takes 2 positional arguments but 3 were given"
-
-        # create custom colormap for residuals
-        # ---------------
-        # Need: a colour map that is white at 0 and the colours are equally scaled on each side. So it will match the intensity in black and white. Also one this is truncated so dont have lots of unused colour bar.
-        # This can't be done using DivergingNorm(vcenter=0) or CenteredNorm(vcenter=0) so make new colourmap.
-        #
-        # create a colour map that truncates seismic so balanced around 0.
-        # It is not perfect because the 0 point insn't necessarily perfectly white but it is close enough (I think).
-        n_entries = 256
-        all_colours = cm.seismic(np.arange(n_entries))
-
-        if np.abs(maximum_value) > np.abs(minimum_value):
-            n_cut = int(
-                (
-                    (2 * maximum_value - (maximum_value - np.abs(minimum_value)))
-                    / (2 * maximum_value)
-                )
-                * n_entries
-            )
-            keep = n_entries - n_cut
-            all_colours = all_colours[keep:]
-        else:
-            n_cut = int(
-                (
-                    (
-                        2 * np.abs(minimum_value)
-                        - (maximum_value - np.abs(minimum_value))
-                    )
-                    / (2 * np.abs(minimum_value))
-                )
-                * n_entries
-            )
-            keep = n_entries - n_cut
-            all_colours = all_colours[:keep]
-        all_colours = colors.ListedColormap(
-            all_colours, name="myColorMap", N=all_colours.shape[0]
-        )
-
-        return all_colours
-
-    def plot_collected(
-        self, fig_plot=None, axis_plot=None, show="intensity", limits=[0, 99.9]
-    ):
-        """
-        add data to axes.
-        :param ax:
-        :param show:
-        :return:
-        """
-
-        IMax = np.percentile(self.intensity, limits[1])
-        IMin = np.percentile(self.intensity, limits[0])
-        # if IMin < 0:
-        #    IMin = 0
-
-        if limits[0] > 0 and limits[1] < 100:
-            cb_extend = "both"
-        elif limits[1] < 100:
-            cb_extend = "max"
-        elif limits[0] > 0:
-            cb_extend = "min"
-        else:
-            cb_extend = "neither"
-
-        the_plot = axis_plot.imshow(
-            self.intensity, vmin=IMin, vmax=IMax, cmap=plt.cm.jet
-        )
-        axis_plot.set_xlabel("x")
-        axis_plot.set_ylabel("y")
-        axis_plot.invert_yaxis()
-
-        fig_plot.colorbar(mappable=the_plot, extend=cb_extend)
-
-    def plot_calibrated(
-        self,
-        fig_plot=None,
-        axis_plot=None,
-        show="intensity",
-        x_axis="default",
-        y_axis="default",
-        data=None,
-        limits=[0, 99.9],
-        colourmap="jet",
-        rastered=False,
-        point_scale=3,
-    ):
-        """
-        add data to axes.
-        :param ax:
-        :param show:
-        :return:
-        """
-
-        if self.intensity.size > 50000:
-            logger.info(" ".join(map(str, [(" Have patience. The plot(s) will appear but it can take its time to render.")])))
-            rastered = True
-            # logger.info(" ".join(map(str, [(type(axis_plot))])))
-            # axis_plot = raster_axes.RasterAxes(axes=axis_plot)
-            # logger.info(" ".join(map(str, [(type(axis_plot))])))
-
-        if x_axis == "default":
-            plot_x = self.tth
-        else:
-            plot_x = self.tth
-        plot_y = self.azm
-
-        if y_axis == "intensity":
-            # plot y rather than azimuth on the y axis
-            plot_y = self.intensity
-            # organise colour scale as azimuth
-            plot_i = self.azm
-            label_y = "Intensity (a.u.)"
-            y_ticks = False
-        else:  # if y_axis is "default" or "azimuth"
-            plot_y = self.azm
-            plot_i = self.intensity
-            label_y = "Azimuth (deg)"
-
-            y_lims = [self.azm_start, self.azm_end]
-            axis_plot.set_ylim(y_lims)
-            # y_ticks = list(range(int(y_lims[0]),int(y_lims[1]+1),45))
-
-            y_ticks = self.dispersion_ticks()
-
-        # organise the data to plot
-        if data is not None:
-            plot_i = data
-        elif show == "unmasked_intensity":
-            plot_x = plot_x.data
-            plot_y = plot_y.data
-            plot_i = plot_i.data
-        elif show == "mask":
-            plot_x = plot_x.data
-            plot_y = plot_y.data
-            plot_i = np.array(ma.getmaskarray(self.intensity), dtype="uint8") + 1
-            colourmap = "Greys"
-        else:  # if show == "intensity"
-            plot_i = plot_i
-
-        # set colour map
-        if colourmap == "residuals-blanaced":
-            colourmap = self.residuals_colour_scheme(
-                np.max(plot_i.flatten()), np.min(plot_i.flatten())
-            )
-        else:
-            colourmap = colourmap
-
-        # set colour bar and colour maps.
-        if colourmap == "Greys":
-            IMax = 2.01
-            IMin = 0
-            cb_extend = "neither"
-        elif isinstance(limits, dict):
-            IMax = limits["max"]
-            IMin = limits["min"]
-            cb_extend = "neither"
-        else:
-            if limits[1] == 100:
-                IMax = np.max(plot_i)
-            else:
-                IMax = np.percentile(plot_i, limits[1])
-            if limits[0] == 0:
-                IMin = np.min(plot_i)
-            else:
-                IMin = np.percentile(plot_i, limits[0])
-            if limits[0] > 0 and limits[1] < 100:
-                cb_extend = "both"
-            elif limits[1] < 100:
-                cb_extend = "max"
-            elif limits[0] > 0:
-                cb_extend = "min"
-            else:
-                cb_extend = "neither"
-
-        # set axis limits
-        x_lims = [np.min(plot_x.flatten()), np.max(plot_x.flatten())]
-        axis_plot.set_xlim(x_lims)
-        if y_ticks:
-            axis_plot.set_yticks(y_ticks)
-
-        the_plot = axis_plot.scatter(
-            plot_x,
-            plot_y,
-            s=1,
-            c=plot_i,
-            edgecolors="none",
-            cmap=colourmap,
-            vmin=IMin,
-            vmax=IMax,
-            rasterized=rastered,
-        )
-        axis_plot.set_xlabel(r"2$\theta$ (deg)")
-        axis_plot.set_ylabel(label_y)
-
-        fig_plot.colorbar(mappable=the_plot, extend=cb_extend)
->>>>>>> a050f63c
+DioptasDetector.dispersion_ticks = _Plot_AngleDispersive._dispersion_ticks