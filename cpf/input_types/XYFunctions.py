--- conflicted
+++ resolved
@@ -68,13 +68,9 @@
 from cpf.input_types._AngleDispersive_common import _AngleDispersive_common
 from cpf.input_types._Masks import _masks
 from cpf import IO_functions
-<<<<<<< HEAD
 import cpf.h5_functions as h5_functions
-
-=======
 import pickle
 from cpf.XRD_FitPattern import logger
->>>>>>> a050f63c
 
 
 # plot the data as an image (TRue) or a scatter plot (false).
@@ -135,7 +131,6 @@
 
 
 
-<<<<<<< HEAD
     def get_calibration(self, file_name=None, settings=None):
        """
        Opens the file with the calibration data in it and updates 
@@ -191,34 +186,6 @@
        # self.azm_end = self.calibration["y_end"]
        
        
-=======
-    def fill_data(
-        self, diff_file, settings=None, debug=None
-    ):  # , calibration_mask=None):
-        """
-        :param settings: -- now a class.
-        :param diff_file:
-        :param debug:
-        :param calibration_mask: -- now removed because calibration mask file is contained in settings class
-        """
-
-        # self.detector = self.detector_check(calibration_data, detector)
-        #        logger.info(" ".join(map(str, [(settings.Calib_param)])))
-        self.get_calibration(settings=settings)
-        self.get_detector(diff_file, settings)
-        
-        self.intensity = self.get_masked_calibration(
-            diff_file, debug, calibration_mask=settings.calibration_mask
-        )
-        self.tth = self.get_two_theta(mask=self.intensity.mask)
-        self.azm = self.get_azimuth(mask=self.intensity.mask)
-        self.dspace = self.get_d_space(mask=self.intensity.mask)
-        if self.azm_start is None:
-            self.azm_start = np.min(self.azm)
-        if self.azm_end is None:
-            self.azm_end   = np.max(self.azm)
-
->>>>>>> a050f63c
         
     def get_detector(self, settings=None, calibration_file=None, diffraction_data=None, debug=False):
         """
@@ -275,27 +242,8 @@
         if image_name == None and settings.subpattern == None:
             raise ValueError("Settings are given but no subpattern is set.")
 
-<<<<<<< HEAD
         if self.detector == None:
             self.get_detector(settings)
-=======
-        # Check required against inputs if given
-        if parameter_settings is not None:
-            # properties of the data files.
-            all_present = 1
-            for par in parameter_settings:
-                if par in required_list:
-                    logger.info(" ".join(map(str, [("Got: ", par)])))
-                else:
-                    logger.info(" ".join(map(str, [("The settings file requires a parameter called  '", par, "'")])))
-                    all_present = 0
-            if all_present == 0:
-                sys.exit(
-                    "The highlighted settings are missing from the input file. Fitting cannot proceed until they "
-                    "are all present."
-                )
-        return required_list
->>>>>>> a050f63c
 
         if image_name == None:
             #load the data for the chosen subpattern.
@@ -331,18 +279,11 @@
         if self.calibration["x_dim"] != 0:
             im = im.T
         
-<<<<<<< HEAD
         
         if debug:
             print("min+max:", np.min(im), np.max(im))
             print("min+max:", np.nanmin(im), np.nanmax(im))
             
-=======
-        if 0:#debug:
-            logger.info(" ".join(map(str, [(self.intensity)])))
-            logger.info(" ".join(map(str, [("min+max:", np.min(self.intensity), np.max(self.intensity))])))
-            logger.info(" ".join(map(str, [("min+max:", np.nanmin(self.intensity), np.nanmax(self.intensity))])))
->>>>>>> a050f63c
             fig = plt.figure()
             ax = fig.add_subplot(1, 1, 1)
             ax.imshow(im)
@@ -393,7 +334,6 @@
         if mask is not None:
             return ma.array(im, mask=mask)
         else:
-<<<<<<< HEAD
             return ma.array(im)       
        """
        
@@ -403,26 +343,6 @@
         self, diff_file=None, settings=None, mask=None, make_zyx=False, 
         debug=False
     ):
-=======
-            #the mask is an image.
-            im_mask = np.array(Image.open(msk_file))
-            im_ints = ma.array(im_ints, mask=im_mask)    
-            im_ints = ma.masked_less(im_ints, 0)
-        
-        self.original_mask = im_mask
-        return im_ints
-
-    def f(x=None, m=0, c=1):
-        logger.info(" ".join(map(str, [(type(x), type(m), type(c))])))
-        return (x * m) + c
-    
-    def get_calibration(self, file_name=None, settings=None):
-        """
-        Parse inputs file, create type specific inputs
-        :rtype: object
-        :param file_nam:
-        :return:
->>>>>>> a050f63c
         """
         Initiates the data arrays. 
         Creates the intensity, horizontal (two theta for diffraction), 
@@ -434,65 +354,6 @@
 
         It must be called after setting the detector but before import_data.
         
-<<<<<<< HEAD
-=======
-        # make the bins
-        if bt == 0:
-            # split the data into bins with an approximately constant number of data.
-            # uses b_num to determine bin size
-            num_bins = int(np.round(len(self.azm[self.azm.mask == False]) / b_num))
-            bin_boundaries = self.equalObs(
-                np.sort(self.azm[self.azm.mask == False]), num_bins
-            )
-        elif bt == 1:
-            # split the data into a fixed number of bins
-            # uses b_num to determine bin size
-            lims = np.array(
-                [
-                    np.min(self.azm[self.azm.mask == False]),
-                    np.max(self.azm[self.azm.mask == False] + 0.01),
-                ]
-            )
-            lims = [self.azm_start, self.azm_end]
-            bin_boundaries = np.linspace(lims[0], lims[1], num=b_num + 1)
-
-        else:
-            # issue an error
-            err_str = "The bin type is not recognised. Check input file."
-            raise ValueError(err_str)
-
-        if 0:  # for debugging
-            logger.info(" ".join(map(str, [(bin_boundaries)])))
-            # logger.info(" ".join(map(str, [(np.sort(bin_boundaries))])))
-            # create histogram with equal-frequency bins
-            n, bins, patches = plt.hist(
-                self.azm[self.azm.mask == False], bin_boundaries, edgecolor="black"
-            )
-            plt.show()
-            # display bin boundaries and frequency per bin
-            logger.info(" ".join(map(str, [("bins and occupancy", bins, n)])))
-            logger.info(" ".join(map(str, [("expected number of data per bin", orders_class.cascade_per_bin)])))
-            logger.info(" ".join(map(str, [("total data", np.sum(n))])))
-            
-        # fit the data to the bins
-        chunks = []
-        bin_mean_azi = []
-        temp_azimuth = self.azm.flatten()
-        for i in range(len(bin_boundaries) - 1):
-            start = bin_boundaries[i]
-            end = bin_boundaries[i + 1]
-            azi_chunk = np.where((temp_azimuth > start) & (temp_azimuth <= end))
-            chunks.append(azi_chunk)
-            bin_mean_azi.append(np.mean(temp_azimuth[azi_chunk]))
-
-        return chunks, bin_mean_azi
-
-    def equalObs(self, x, nbin):
-        """
-        get equally populated bins for data set.
-        copied from: https://www.statology.org/equal-frequency-binning-python/ on 26th May 2022.
-
->>>>>>> a050f63c
         Parameters
         ----------
         diff_file : string, optional
@@ -551,48 +412,9 @@
         self.azm_end = np.around(np.max(self.azm.flatten()) / self.azm_blocks) * self.azm_blocks
 
         
-<<<<<<< HEAD
         
     @staticmethod
     def detector_check(calibration_data, settings=None):
-=======
-        if plot_as_image:
-            local_mask = np.where(
-                (self.tth >= range_bounds[0]) & (self.tth <= range_bounds[1])
-            )
-            self.intensity = self.intensity[local_mask]
-            self.tth = self.tth[local_mask]
-            self.azm = self.azm[local_mask]
-            self.dspace = self.dspace[local_mask]
-        else:
-            local_mask = ma.getmask(
-                ma.masked_outside(self.tth, range_bounds[0], range_bounds[1])
-            )
-            local_mask2 = ma.getmask(ma.masked_outside(self.intensity, i_min, i_max))
-            combined_mask = np.ma.mask_or(ma.getmask(self.intensity), local_mask)
-            combined_mask = np.ma.mask_or(combined_mask, local_mask2)
-            NoneType = type(None)
-            if not isinstance(mask, NoneType):  # or mask.all() != None:
-                combined_mask = np.ma.mask_or(combined_mask, mask)
-            self.intensity.mask = combined_mask
-            self.tth.mask = combined_mask
-            self.azm.mask = combined_mask
-            self.dspace.mask = combined_mask
-
-    def mask_restore(self):
-        """
-        Restores the loaded mask.
-        If the image data is still the same size as the original.
-        """
-
-        logger.info(" ".join(map(str, [("Restore original mask.")])))
-        self.intensity.mask = self.original_mask
-        self.tth.mask = self.original_mask
-        self.azm.mask = self.original_mask
-        self.dspace.mask = self.original_mask
-
-    def dispersion_ticks(self, disp_ticks=None, unique=10):
->>>>>>> a050f63c
         """
         Get detector information
         :param settings:
@@ -630,9 +452,9 @@
             all_present = 1
             for par in parameter_settings:
                 if par in required_list:
-                    print("Got: ", par)
+                    logger.info(" ".join(map(str, [("Got: ", par)])))
                 else:
-                    print("The settings file requires a parameter called  '", par, "'")
+                    logger.info(" ".join(map(str, [("The settings file requires a parameter called  '", par, "'")])))
                     all_present = 0
             if all_present == 0:
                 sys.exit(
@@ -640,7 +462,6 @@
                     "are all present."
                 )
         return required_list
-
 
 
     def plot_calibrated(
