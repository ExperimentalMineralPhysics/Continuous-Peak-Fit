--- conflicted
+++ resolved
@@ -316,10 +316,6 @@
         new_str = param_str
     param_list = []
     str_keys = [key for key, val in inp_param.items() if new_str in key]
-<<<<<<< HEAD
-=======
-    # logger.info(" ".join(map(str, [('yes', new_str, str_keys)])))
->>>>>>> a050f63c
     for i in range(len(str_keys)):
         param_list.append(inp_param[new_str + str(i)].value)
     return param_list
