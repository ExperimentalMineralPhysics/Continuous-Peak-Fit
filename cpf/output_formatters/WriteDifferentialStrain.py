--- conflicted
+++ resolved
@@ -11,12 +11,9 @@
 import cpf.lmfit_model as lmm
 
 import cpf.IO_functions as IO
-<<<<<<< HEAD
 import cpf.output_formatters.convert_fit_to_crystallographic as cfc
-=======
 from cpf.XRD_FitPattern import logger
 
->>>>>>> a050f63c
 
 def Requirements():
     # List non-universally required parameters for writing this output type.
@@ -76,28 +73,6 @@
     SampleDeformation = "compression".lower()
     if "SampleDeformation" in setting_class.output_settings:
             SampleDeformation = setting_class.output_settings["SampleDeformation"].lower()
-
-<<<<<<< HEAD
-=======
-    # FitParameters = dir(FitSettings)
-
-    # Parse the required inputs.
-    # base_file_name = FitSettings.datafile_Basename
-
-    # diffraction patterns
-    # diff_files, n_diff_files = IO.file_list(FitParameters, FitSettings)
-    # if 'Output_directory' in FitParameters:
-    #     out_dir = FitSettings.Output_directory
-    # else:
-    #     out_dir = './'
-
-    # # create output file name from passed name
-    # path, filename = os.path.split(base_file_name)
-    # base, ext = os.path.splitext(filename)
-    # if not base:
-    #     logger.info(" ".join(("No base filename, using input filename instead.")))
-    #     base =  os.path.splitext(FitSettings.inputfile)[0]
->>>>>>> a050f63c
 
     base = setting_class.datafile_basename
 
@@ -202,13 +177,8 @@
                     directory="",
                     overwrite=True,
                 )
-<<<<<<< HEAD
-                print("  Incorporating: " + out_name + ", " + IO.peak_string(fit[y]))
-=======
-
                 # logger.info(" ".join(('  Incorporating ' + subfilename)))
                 logger.info(" ".join(("  Incorporating: " + out_name + ", " + IO.peak_string(fit[y]))))
->>>>>>> a050f63c
 
                 # try reading an lmfit object file.
                 savfilename = IO.make_outfile_name(
@@ -238,7 +208,6 @@
                     except:
                         corr = np.nan
 
-<<<<<<< HEAD
                 elif "correlation_coeffs" in fit[y]: # try reading correlation coefficient from fit file.
                     try:
                         corr_all = json.loads(fit[0]["correlation_coeffs"])
@@ -248,18 +217,6 @@
                 else: #no correlation coefficient. 
                     corr = np.nan
 
-=======
-                else:
-                    # logger.info(" ".join(('  No file ' + subfilename)))
-                    corr = np.nan
-
-                # get parameters to write to output file.
-                # file name
-                # out_name = os.path.splitext(os.path.basename(diff_files[z]))[0]
-                # out_name = IO.make_outfile_name(diff_files[z], directory='', overwrite=True)
-                # logger.info(" ".join((out_name)))
-
->>>>>>> a050f63c
                 width_fnam = np.max((width_fnam, len(out_name)))
 
                 for x in range(len(fit[y]["peak"])):
@@ -270,29 +227,9 @@
                         raise ValueError("This output type is not setup to process non-Fourier peak centroids.")
 
                     # peak
-<<<<<<< HEAD
                     out_peak = IO.peak_string(fit[y], peak=[x])
-=======
-                    # if 'phase' in fit[y]['peak'][x]:
-                    #     out_peak = fit[y]['peak'][x]['phase']
-                    # elif 'phase' in orders['peak'][x]:
-                    #     out_peak = orders['peak'][x]['phase']
-                    # else:
-                    #     out_peak = out_peak + "Peak"
-                    # if 'hkl' in fit[y]['peak'][x]:
-                    #     out_peak = out_peak + ' (' + str(fit[y]['peak'][x]['hkl']) + ')'
-                    # elif 'hkl' in orders['peak'][x]:
-                    #     out_peak = out_peak + orders['peak'][x]['hkl']
-                    # else:
-                    #     out_peak = out_peak + ' ' + str(x)
-                    # logger.info(" ".join(('old', out_peak)))
-                    out_peak = IO.peak_string(fit[y], peak=[x])
-                    # logger.info(" ".join(('new', out_peak)))
-
->>>>>>> a050f63c
                     width_hkl = np.max((width_hkl, len(out_peak)))
 
- 
                     #%%% get converted values. 
                     crystallographic_values = cfc.fourier_to_crystallographic(fit, SampleGeometry=SampleGeometry, SampleDeformation=SampleDeformation,  subpattern=y, peak=x)
                     
