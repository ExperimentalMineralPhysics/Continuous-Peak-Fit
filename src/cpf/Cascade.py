--- conflicted
+++ resolved
@@ -25,49 +25,24 @@
         b. peak finding algorithm (various)
 
 
-"""
-
-"""
-#another algorithm that could be tried is:
+# Another algorithm that could be tried is:
 https://scikit-image.org/docs/stable/auto_examples/features_detection/plot_blob.html
 https://scikit-image.org/docs/stable/api/skimage.feature.html#skimage.feature.blob_log
 """
 
+from __future__ import annotations
 
 __all__ = ["initiate", "set_range", "execute"]
 
-
-<<<<<<< HEAD
-=======
-import numpy as np
-
-# import numpy.ma as ma
-import matplotlib.pyplot as plt
-import matplotlib.colors as colours
-import cpf.XRD_FitPattern as XRD_FitPattern
-import cpf.IO_functions as IO
-import os.path
-import proglog
-import pathos.pools as mp
-from pathos.multiprocessing import cpu_count
->>>>>>> 20da5a72
-# import copy
-# import pandas as pd
 import json
 import os.path
 
-# from findpeaks import findpeaks
-# from scipy import ndimage as ndi
-# from skimage.feature import peak_local_max
-# from skimage import data, img_as_float
-import re
-
 import matplotlib.colors as colours
-
-# import numpy.ma as ma
 import matplotlib.pyplot as plt
 import numpy as np
+import pathos.pools as mp
 import proglog
+from pathos.multiprocessing import cpu_count
 
 # import plotly.graph_objects as go
 # import pandas as pd
@@ -85,7 +60,6 @@
     title_file_names,
 )
 from cpf.logger_functions import logger
-from cpf.settings import settings
 from cpf.XRD_FitSubpattern import fit_sub_pattern
 
 
@@ -209,19 +183,25 @@
     # restrict to sub-patterns listed
     settings_for_fit.set_subpatterns(subpatterns=subpattern)
 
-<<<<<<< HEAD
-    # Process the diffraction patterns #
-    for j in range(settings_for_fit.image_number):
-        logger.info(
-            " ".join(map(str, [("Process ", settings_for_fit.datafile_list[j])]))
-        )
-=======
     # Process the diffraction patterns
     # for j in range(settings_for_fit.image_number):
-    progress = proglog.default_bar_logger('bar')  # shorthand to generate a bar logger
+    progress = proglog.default_bar_logger("bar")  # shorthand to generate a bar logger
     for j in progress.iter_bar(iteration=range(settings_for_fit.image_number)):
-        logger.info(" ".join(map(str, [("Process %s" % title_file_names(image_name=settings_for_fit.image_list[j]))] )))
->>>>>>> 20da5a72
+        logger.info(
+            " ".join(
+                map(
+                    str,
+                    [
+                        (
+                            "Process %s"
+                            % title_file_names(
+                                image_name=settings_for_fit.image_list[j]
+                            )
+                        )
+                    ],
+                )
+            )
+        )
         # Get diffraction pattern to process.
         new_data.import_image(settings_for_fit.image_list[j], debug=debug)
 
@@ -389,39 +369,6 @@
                 plt.close()
 
             else:
-<<<<<<< HEAD
-                tmp = fit_sub_pattern(
-                    sub_data,
-                    settings_for_fit,  # added
-                    None,  # do not pass params they are not needed.
-                    save_fit=save_figs,
-                    debug=debug,
-                    mode=mode,
-                    histogram_type=settings_for_fit.cascade_histogram_type,
-                    histogram_bins=settings_for_fit.cascade_histogram_bins,
-                )
-                all_fitted_chunks.append(tmp[0])
-                all_chunk_positions.append(tmp[1])
-
-        # paste the fits to an output file.
-        # store the chunk fits' information as a JSON file.
-        filename = make_outfile_name(
-            settings_for_fit.subfit_filename,
-            directory=settings_for_fit.output_directory,
-            additional_text="chunks",
-            # orders=settings_for_fit.subfit_orders,
-            extension=".json",
-            overwrite=True,
-        )
-        with open(filename, "w") as TempFile:
-            # Write a JSON string into the file.
-            json.dump(
-                (all_fitted_chunks, all_chunk_positions),
-                TempFile,
-                sort_keys=True,
-                indent=2,
-                default=json_numpy_serializer,
-=======
                 if parallel is True:  # setup parallel version
                     kwargs = {
                         "save_fit": save_figs,
@@ -441,12 +388,12 @@
                         save_fit=save_figs,
                         debug=debug,
                         mode=mode,
-                        histogram_type = settings_for_fit.cascade_histogram_type,
-                        histogram_bins = settings_for_fit.cascade_histogram_bins,
+                        histogram_type=settings_for_fit.cascade_histogram_type,
+                        histogram_bins=settings_for_fit.cascade_histogram_bins,
                     )
                     all_fitted_chunks.append(tmp[0])
                     all_chunk_positions.append(tmp[1])
-                    
+
         # write output files
         if mode != "set-range":
             if parallel is True:
@@ -469,7 +416,7 @@
                 # )
                 # all_fitted_chunks.append(tmp[0])
                 # all_chunk_positions.append(tmp[1])
-    
+
             # paste the fits to an output file.
             # store the chunk fits' information as a JSON file.
             filename = make_outfile_name(
@@ -479,7 +426,6 @@
                 # orders=settings_for_fit.subfit_orders,
                 extension=".json",
                 overwrite=True,
->>>>>>> 20da5a72
             )
             with open(filename, "w") as TempFile:
                 # Write a JSON string into the file.
@@ -490,7 +436,7 @@
                     indent=2,
                     default=json_numpy_serializer,
                 )
-    
+
             # if propagating the fits write them to a temporary file
             if settings_for_fit.fit_propagate:
                 # print json_string
@@ -512,9 +458,7 @@
         inputs=settings_for_fit, report=report, subpattern="all", **kwargs
     )
 
-    plot_peak_count(
-        inputs=settings_for_fit, report=report, subpattern="all", **kwargs
-    )
+    plot_peak_count(inputs=settings_for_fit, report=report, subpattern="all", **kwargs)
 
 
 def parallel_processing(p):
@@ -904,7 +848,7 @@
                     peaks, properties = find_peaks(
                         all_data[i][j]["h"][k], prominence=prominence, width=0
                     )
-                    properties['PeakAzis'] = np.array(all_azis[i][j])[peaks]
+                    properties["PeakAzis"] = np.array(all_azis[i][j])[peaks]
                     all_peaks_tmp.append(peaks)
                     # all_peakAzis.append(np.array(all_azis[i][j])[peaks])
                     all_properties_tmp.append(properties)
@@ -914,11 +858,10 @@
                         fig = plt.figure()
                         plt.plot(all_data[i][j]["h"][k])
                         plt.plot(peaks, np.array(all_data[i][j]["h"][k])[peaks], "x")
-                        
-                        #plt.plot(np.zeros_like(x), "--", color="gray")
-                        
+
+                        # plt.plot(np.zeros_like(x), "--", color="gray")
+
                         plt.show()
-
 
                 all_peaks.append(all_peaks_tmp)
                 all_properties.append(all_properties_tmp)
@@ -970,7 +913,7 @@
     # get file times
     modified_time_s = []
     for i in range(setting_class.image_number):
-        modified_time_s.append(os.path.getmtime(setting_class.image_list[i][0]))
+        modified_time_s.append(os.path.getmtime(setting_class.image_list[i]))
     modified_time_s = np.array(modified_time_s)
     modified_time_s = modified_time_s - modified_time_s[0]
     y_label_str = r"Time (s)"
@@ -1158,10 +1101,8 @@
         frame = fabio.open(settings_for_fit.datafile_list[j])
         frame.data = new_data.intensity
 
-<<<<<<< HEAD
         frame.header["Omega"] = 0
         frame.data = frame.data.astype(np.float32)
-        print(type(frame.data))
         # corrections like dark/flat/normalise would be added here
         peaksearch(
             os.path.basename(settings_for_fit.datafile_list[j]),
@@ -1170,13 +1111,6 @@
             threshold,
             label_ims,
         )
-
-=======
-        frame.header['Omega'] = 0
-        frame.data = frame.data.astype( np.float32 )
-        # corrections like dark/flat/normalise would be added here
-        peaksearch( os.path.basename(settings_for_fit.datafile_list[j]), frame, corrector, threshold, label_ims )
->>>>>>> 20da5a72
         for t in threshold:
             label_ims[t].finalise()
 
@@ -1208,7 +1142,6 @@
         settings_for_fit = setting_class
 
     # if nothing has been set assume the first pattern
-<<<<<<< HEAD
     if settings_for_fit.subfit_filename == None:
         settings_for_fit.set_subpattern(0, 0)
 
@@ -1217,49 +1150,24 @@
         settings_for_fit.subfit_filename, directory=settings_for_fit.output_directory
     )
     fnams = glob.glob(fnam + "*.flt")
-
-=======
-    if settings_for_fit.subfit_filename==None:
-        settings_for_fit.set_subpattern(0,0)
-    
-    
-    #find all the *.flt files for this image    
-    fnam = make_outfile_name(settings_for_fit.subfit_filename, directory=settings_for_fit.output_directory)    
-    fnams = glob.glob(fnam+"*.flt")
     print(fnams)
->>>>>>> 20da5a72
     obj = []
     # obj = columnfile()
     for i in range(len(fnams)):
-<<<<<<< HEAD
-        obj.append(columnfile(fnams[i]))
-
-        plt.scatter(-obj[i].dety, obj[i].detz, 1, c=(obj[i].sum_intensity))
-        plt.colorbar()
-        plt.title(fnams[i])
-        plt.show()
-
-        plt.scatter((obj[i].Number_of_pixels), (obj[i].sum_intensity))
-        plt.title(fnams[i])
-        plt.show()
-
-=======
-        
         try:
             obj.append(columnfile(fnams[i]))
-        
-            plt.scatter(-obj[i].dety, obj[i].detz,1,c=(obj[i].sum_intensity))
+
+            plt.scatter(-obj[i].dety, obj[i].detz, 1, c=(obj[i].sum_intensity))
             plt.colorbar()
             plt.title(fnams[i])
             plt.show()
-            
-            plt.scatter((obj[i].Number_of_pixels),(obj[i].sum_intensity))
+
+            plt.scatter((obj[i].Number_of_pixels), (obj[i].sum_intensity))
             plt.title(fnams[i])
             plt.show()
-            
+
         except:
             obj.append([])
->>>>>>> 20da5a72
     return obj
 
 
@@ -1293,29 +1201,17 @@
     )
 
     for i in range(len(pks)):
-<<<<<<< HEAD
-        x = -pks[i].dety
-        y = pks[i].detz
-        z = pks[i].sum_intensity
-
-        for j in range(len(x)):
-            peaks_im[int(y[j]), int(x[j])] = z[j]
-
-    # peaks_im = peaks_im(mask=data_class.intensity.mask)
-=======
-        
         try:
             x = -pks[i].dety
             y = pks[i].detz
             z = pks[i].sum_intensity
-            
-            for j in range(len(x)):    
+
+            for j in range(len(x)):
                 peaks_im[int(y[j]), int(x[j])] = z[j]
         except:
             pass
-            
-    #peaks_im = peaks_im(mask=data_class.intensity.mask)
->>>>>>> 20da5a72
+
+    # peaks_im = peaks_im(mask=data_class.intensity.mask)
     peaks_im = ma.masked_where(ma.getmask(data_class.intensity), peaks_im)
 
     if debug:
