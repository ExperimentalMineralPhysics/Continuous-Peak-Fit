#!/usr/bin/env python
# -*- coding: utf-8 -*-
"""
Created on Tue Dec 14 14:16:58 2021

@author: simon


This files makes the cascade plots of azimuthal intensity vis time.
It needs to do a few things.

1. Call XRD_FitPattern to make the azimual distribution files.
    a. by fitting a peak to the data
    b. max
    c. mean of the 90th+ percentiles.

    To be consistent with the philosophy of the code, the bins for the aximuths should
    be determined by a combination of width and the number of data contained. By
    keeping the number of data constant we will have more points at large two theta
    than at small two theta.
    - this will need a switch in the input file somewhere. (Azibins needs another call
      e.g. AziNum?)

2. Plot the outputs as a cascade plot.

3. Determine the number of peaks in each steip and plot n vs. time.
    Peaks need to be determinable by:
        a. above or below average (e.g. He 2000)
        b. peak finding algorithm (various)


# Another algorithm that could be tried is:
https://scikit-image.org/docs/stable/auto_examples/features_detection/plot_blob.html
https://scikit-image.org/docs/stable/api/skimage.feature.html#skimage.feature.blob_log
"""

from __future__ import annotations

__all__ = ["initiate", "set_range", "execute"]

import json
import logging
from os import cpu_count
from pathlib import Path
from typing import Literal, Optional

import matplotlib.colors as colours
import matplotlib.pyplot as plt
import numpy as np
import proglog
from pathos.pools import ParallelPool
from scipy.signal import find_peaks

import cpf.XRD_FitPattern as XRD_FitPattern
from cpf.BrightSpots import SpotProcess
from cpf.data_preprocess import remove_cosmics as cosmicsimage_preprocess
from cpf.IO_functions import (
    any_terms_null,
    json_numpy_serializer,
    make_outfile_name,
    peak_string,
    title_file_names,
)
<<<<<<< HEAD
from cpf.settings import Settings
from cpf.util.logging import get_logger
from cpf.XRD_FitSubpattern import fit_sub_pattern

logger = get_logger("cpf.Cascade")
=======
from cpf.logging import CPFLogger
from cpf.settings import Settings
from cpf.XRD_FitSubpattern import fit_sub_pattern

logger = CPFLogger("cpf.Cascade")


def initialise_logger(
    settings_file: Optional[Path],
    report: Literal["DEBUG", "EFFUSIVE", "MOREINFO", "INFO", "WARNING", "ERROR"]
    | bool = False,
):
    """
    Helper function to set up the CPFLogger instance with the desired stream and file handlers
    """
    # Start the logger with the desired outputs
    logger.handlers.clear()
    format = "%(asctime)s [%(levelname)s] %(message)s"
    formatter = logging.Formatter(format)
    level = report.upper() if isinstance(report, (str,)) else "INFO"

    # Create a log file if a level name or True is provided
    if isinstance(report, (str,)) or report is True:
        # Fail gracefully if no settings file was provided
        if settings_file is None:
            raise ValueError(
                "Settings file needs to be specified in order to create a log file."
            )

        # Set the logging level and log file name
        log_name = make_outfile_name(settings_file, extension=".log", overwrite=True)

        # Create and add the file handler
        fh = logging.FileHandler(log_name, mode="a", encoding="utf-8")
        fh.setFormatter(formatter)
        fh.setLevel(level)
        logger.addHandler(fh)

    # Create the stream handler
    sh = logging.StreamHandler()
    sh.setFormatter(formatter)
    sh.setLevel(level)
    logger.addHandler(sh)
>>>>>>> 405fe1ac


def initiate(*args, **kwargs):
    """
    Run checks on input files, initiate data class and check output options
    :param report:
    :param out_type:
    :param initiate_data:
    :param settings_file:
    :param inputs:
    :return fit_parameters:
    :return fit_settings:
    """

    # pass everything through to XRD_FitPattern.initiate
    settings_for_fit = XRD_FitPattern.initiate(*args, **kwargs)

    return settings_for_fit


def set_range(*args, **kwargs):
    """
    :param settings_file:
    :param inputs:
    :param debug:
    :param refine:
    :param save_all:
    :param propagate:
    :param iterations:
    :param track:
    :param parallel:
    :param subpattern:
    :param kwargs:
    :return:
    """

    # pass everything through to XRD_FitPattern.set_range
    XRD_FitPattern.set_range(*args, **kwargs)


def execute(
    settings_file: Optional[Path] = None,
    settings_class: Optional[Settings] = None,
    inputs=None,
    debug: bool = False,
    save_all: bool = False,
    parallel: bool = True,
    subpattern: str = "all",
    mode: str = "cascade",
<<<<<<< HEAD
    report: Literal[
        "DEBUG", "EFFUSIVE", "MOREINFO", "INFO", "WARNING", "ERROR"
    ] = "INFO",
=======
    report: bool = False,
>>>>>>> 405fe1ac
    show_plots: bool = False,
    **kwargs,
):
    """
    :param fit_parameters:
    :param fit_settings:
    :param settings_file:
    :param parallel:
    :param report:
    :param mode:
    :param track:
    :param propagate:
    :param save_all:
    :param inputs:
    :param debug:
    :param refine:
    :param iterations:
    :return:
    """

<<<<<<< HEAD
    if settings_class is None:
        settings_for_fit = initiate(settings_file, inputs=inputs, report=report)
=======
    initialise_logger(settings_file=settings_file, report=report)

    if settings_class is None:
        settings_for_fit = initiate(settings_file, inputs=inputs, report=True)
>>>>>>> 405fe1ac
    else:
        settings_for_fit = settings_class
    new_data = settings_for_fit.data_class

    # Define locally required names
    temporary_data_file = make_outfile_name(
        "PreviousChunkFit_JSON",
        directory=settings_for_fit.output_directory,
        extension=".dat",
        overwrite=True,
    )

    data_to_fill: Path
    if settings_for_fit.calibration_data:
        data_to_fill = settings_for_fit.calibration_data.resolve()
    else:
        data_to_fill = settings_for_fit.image_list[0]
        if not isinstance(data_to_fill, Path):
            data_to_fill = Path(data_to_fill)
    new_data.fill_data(
        data_to_fill,
        settings=settings_for_fit,
        debug=debug,
    )

    # Get calibration parameter file
    parms_dict = new_data.calibration
    # FIXME this should be removable.

    # plot calibration file
    if debug and settings_for_fit.calibration_data is not None:
        fig = plt.figure()
        ax = fig.add_subplot(1, 1, 1)
        new_data.plot_collected(fig_plot=fig, axis_plot=ax)
        plt.title("Calibration data")
        plt.show()
        plt.close()

    # if parallel processing start the pool
    if parallel is True:
        pool = ParallelPool(nodes=cpu_count())

        # Since we may have already closed the pool, try to restart it
        try:
            pool.restart()
        except AssertionError:
            pass

    # restrict to sub-patterns listed
    settings_for_fit.set_subpatterns(subpatterns=subpattern)

    # Process the diffraction patterns
    # for j in range(settings_for_fit.image_number):
    progress = proglog.default_bar_logger("bar")  # shorthand to generate a bar logger
    for j in progress.iter_bar(iteration=range(settings_for_fit.image_number)):
        logger.info(
            " ".join(
                map(
                    str,
                    [
                        (
                            "Process %s"
                            % title_file_names(
                                image_name=settings_for_fit.image_list[j]
                            )
                        )
                    ],
                )
            )
        )
        # Get diffraction pattern to process.
        new_data.import_image(settings_for_fit.image_list[j], debug=debug)

        if settings_for_fit.datafile_preprocess is not None:
            # needed because image preprocessing adds to the mask and is different for each image.
            new_data.mask_restore()
            if "cosmics" in settings_for_fit.datafile_preprocess:
                new_data = cosmicsimage_preprocess(new_data, settings_for_fit)
        else:
            # nothing is done here.
            pass

        # plot input file
        if debug:
            fig = plt.figure()
            ax = fig.add_subplot(1, 1, 1)
            ax_o1 = plt.subplot(111)
            new_data.plot_calibrated(fig_plot=fig, axis_plot=ax, show="intensity")
            plt.title(title_file_names(image_name=settings_for_fit.image_list[j]))
            plt.show()
            plt.close()

        # Get previous fit (if it exists and is required)
        if (
            Path(temporary_data_file).is_file()
            and settings_for_fit.fit_propagate is True
        ):  # and mode == "fit":
            # Read JSON data from file
            logger.info(
                " ".join(
                    map(
                        str,
                        [
                            (
                                "Loading previous fit results from %s"
                                % temporary_data_file
                            )
                        ],
                    )
                )
            )
            with open(temporary_data_file) as json_data:
                previous_fit = json.load(json_data)

        # Switch to save the first fit in each sequence.
        save_figs = True if (j == 0 or save_all is True) else False

        # Pass each sub-pattern to Fit_Subpattern for fitting in turn.
        all_fitted_chunks = []
        all_chunk_positions = []
        parallel_pile = []

        for i in range(len(settings_for_fit.fit_orders)):
            # get settings for current subpattern
            settings_for_fit.set_subpattern(j, i)

            if "previous_fit" in locals():  # and mode == "fit":
                params = previous_fit
            else:
                params = []

            # Track the position of the peak centroid
            # FIXME: This is crude - the range doesn't change width. so can't account
            # for massive change in stress.
            # But does it need to?
            tth_range = settings_for_fit.subfit_orders["range"]
            if settings_for_fit.cascade_track is True and "previous_fit" in locals():
                clean = any_terms_null(params, val_to_find=None)
                if clean == 0:
                    # the previous fit has problems so discard it
                    logger.info(
                        " ".join(
                            map(
                                str,
                                [
                                    (
                                        "Propagated fit has problems so not sesible to track the centre of the fit."
                                    )
                                ],
                            )
                        )
                    )
                else:
                    logger.info(
                        " ".join(map(str, [("old subpattern range", tth_range)]))
                    )
                    mid = []
                    for k in range(len(params["peak"])):
                        mid.append(params["peak"][k]["d-space"][0])
                        # FIXME: replace with caluculation of mean d-spacing.

                    # Replace this with call through to class structure?
                    # logger.info(" ".join(map(str, [(mid)])))
                    cent = new_data.conversion(np.mean(mid), reverse=True)
                    # logger.info(" ".join(map(str, [("cent", cent)])))
                    # logger.info(" ".join(map(str, [("mean tth_range", np.mean(tth_range))])))
                    # logger.info(" ".join(map(str, [((tth_range[1] + tth_range[0]) / 2)])))
                    move_by = cent - np.mean(tth_range)
                    logger.info(" ".join(map(str, [("move by", move_by)])))
                    tth_range = tth_range + move_by
                    # tth_range[0] = tth_range[0] - ((tth_range[1] + tth_range[0]) / 2) + cent
                    # tth_range[1] = tth_range[1] - ((tth_range[1] + tth_range[0]) / 2) + cent
                    # logger.info(" ".join(map(str, [("move by:", ((tth_range[1] + tth_range[0]) / 2) - cent)])))
                    logger.info(
                        " ".join(map(str, [("new subpattern range", tth_range)]))
                    )

                    # copy new positions back into settings_for_fit
                    settings_for_fit.fit_orders[i]["range"] = (
                        settings_for_fit.fit_orders[i]["range"] + move_by
                    )
                    logger.info(
                        " ".join(map(str, [(settings_for_fit.fit_orders[i]["range"])]))
                    )

                    # The PeakPositionSelections are only used if the fits are not being propagated
                    if "PeakPositionSelection" in settings_for_fit.fit_orders[i]:
                        for k in range(
                            len(settings_for_fit.fit_orders[i]["PeakPositionSelection"])
                        ):
                            settings_for_fit.fit_orders[i]["PeakPositionSelection"][k][
                                2
                            ] = (
                                settings_for_fit.fit_orders[i]["PeakPositionSelection"][
                                    k
                                ][2]
                                + move_by
                                # - ((tth_range[1] + tth_range[0]) / 2)
                                # + cent
                            )

                    # re-get settings for current subpattern
                    settings_for_fit.set_subpattern(j, i)

            sub_data = new_data.duplicate()
            sub_data.set_limits(range_bounds=tth_range)

            # Mask the subpattern by intensity if called for
            if (
                "imax" in settings_for_fit.subfit_orders
                or "imin" in settings_for_fit.subfit_orders
            ):
                sub_data = SpotProcess(sub_data, settings_for_fit)

            if mode == "set-range":
                fig_1 = plt.figure()
                sub_data.plot_masked(fig_plot=fig_1)
                plt.suptitle(peak_string(settings_for_fit.subfit_orders) + "; masking")

                filename = make_outfile_name(
                    settings_for_fit.datafile_list[j],
                    directory=settings_for_fit.output_directory,
                    additional_text="mask",
                    orders=settings_for_fit.subfit_orders,
                    extension=".png",
                    overwrite=True,
                )

                fig_1.savefig(filename)

                if debug:
                    plt.show()
                plt.close()

            else:
                if parallel is True:  # setup parallel version
                    kwargs = {
                        "save_fit": save_figs,
                        "debug": debug,
                        "mode": mode,
                        "histogram_type": settings_for_fit.cascade_histogram_type,
                        "histogram_bins": settings_for_fit.cascade_histogram_bins,
                    }
                    arg = (sub_data, settings_for_fit.duplicate())
                    parallel_pile.append((arg, kwargs))

                else:  # non-parallel version
                    tmp = fit_sub_pattern(
                        sub_data,
                        settings_for_fit,  # added
                        None,  # do not pass params they are not needed.
                        save_fit=save_figs,
                        debug=debug,
                        mode=mode,
                        histogram_type=settings_for_fit.cascade_histogram_type,
                        histogram_bins=settings_for_fit.cascade_histogram_bins,
                    )
                    all_fitted_chunks.append(tmp[0])
                    all_chunk_positions.append(tmp[1])

        # write output files
        if mode != "set-range":
            if parallel is True:
                tmp = pool.map(parallel_processing, parallel_pile)
                for i in range(len(settings_for_fit.fit_orders)):
                    # fitted_param.append(tmp[i][0])
                    # lmfit_models.append(tmp[i][1])
                    all_fitted_chunks.append(tmp[i][0])
                    all_chunk_positions.append(tmp[i][1])

                # tmp = fit_sub_pattern(
                #     sub_data,
                #     settings_for_fit,  # added
                #     None,  # do not pass params they are not needed.
                #     save_fit=save_figs,
                #     debug=debug,
                #     mode=mode,
                #     histogram_type = settings_for_fit.cascade_histogram_type,
                #     histogram_bins = settings_for_fit.cascade_histogram_bins,
                # )
                # all_fitted_chunks.append(tmp[0])
                # all_chunk_positions.append(tmp[1])

            # paste the fits to an output file.
            # store the chunk fits' information as a JSON file.
            filename = make_outfile_name(
                settings_for_fit.subfit_filename,
                directory=settings_for_fit.output_directory,
                additional_text="chunks",
                # orders=settings_for_fit.subfit_orders,
                extension=".json",
                overwrite=True,
            )
            with open(filename, "w") as TempFile:
                # Write a JSON string into the file.
                json.dump(
                    (all_fitted_chunks, all_chunk_positions),
                    TempFile,
                    sort_keys=True,
                    indent=2,
                    default=json_numpy_serializer,
                )

            # if propagating the fits write them to a temporary file
            if settings_for_fit.fit_propagate:
                # print json_string
                with open(temporary_data_file, "w") as TempFile:
                    # Write a JSON string into the file.
                    json.dump(
                        (all_fitted_chunks, all_chunk_positions),
                        TempFile,
                        sort_keys=True,
                        indent=2,
                        default=json_numpy_serializer,
                    )

    if parallel is True:
        pool.close()

    # plot the fits
    plot_cascade_chunks(
        inputs=settings_for_fit, report=report, subpattern="all", **kwargs
    )

    plot_peak_count(inputs=settings_for_fit, report=report, subpattern="all", **kwargs)


def parallel_processing(p):
    a, kw = p
    return fit_sub_pattern(*a, **kw)


def read_saved_chunks(
    settings_file=None,
    settings_class=None,
    inputs=None,
    debug=False,
<<<<<<< HEAD
    report: Literal[
        "DEBUG", "EFFUSIVE", "MOREINFO", "INFO", "WARNING", "ERROR"
    ] = "INFO",
=======
    report=False,
>>>>>>> 405fe1ac
    **kwargs,
):
    """


    Parameters
    ----------
    settings_file : TYPE, optional
        DESCRIPTION. The default is None.
    settings_class : TYPE, optional
        DESCRIPTION. The default is None.
    inputs : TYPE, optional
        DESCRIPTION. The default is None.
    debug : TYPE, optional
        DESCRIPTION. The default is False.
    report : TYPE, optional
        DESCRIPTION. The default is False.
    **kwargs : TYPE
        DESCRIPTION.

    Returns
    -------
    all_azis : TYPE
        DESCRIPTION.
    all_heights : TYPE
        DESCRIPTION.

    """

    if inputs:
        settings_class = inputs
    elif settings_class is None:
<<<<<<< HEAD
        settings_class = initiate(settings_file, report=report)
=======
        settings_class = initiate(settings_file, report=True)
>>>>>>> 405fe1ac
    else:
        settings_class = settings_class

    all_azis = []
    all_fits = []

<<<<<<< HEAD
    print("Reading chunk files")
    lgr = proglog.default_bar_logger("bar")  # shorthand to generate a bar logger

    # for f in range(setting_class.image_number):
    for f in lgr.iter_bar(iteration=range(settings_class.image_number)):
=======
    print("Reading chunk files")
    logger = proglog.default_bar_logger("bar")  # shorthand to generate a bar logger

    print("Reading chunk files")
    logger = proglog.default_bar_logger("bar")  # shorthand to generate a bar logger

    print("Reading chunk files")
    logger = proglog.default_bar_logger("bar")  # shorthand to generate a bar logger

    # for f in range(settings_class.image_number):
    for f in logger.iter_bar(iteration=range(settings_class.image_number)):
>>>>>>> 405fe1ac
        settings_class.set_subpattern(f, 0)
        filename = make_outfile_name(
            settings_class.subfit_filename,
            directory=settings_class.output_directory,
            additional_text="chunks",
            extension=".json",
            overwrite=True,
        )
        if Path(filename).is_file():
            # Read JSON data from file
            with open(filename) as json_data:
                fit = json.load(json_data)
                all_azis.append(fit[1])
                all_fits.append(fit[0])

    print("Finished reading chunk files")
    return all_azis, all_fits


def get_chunks_range(chunks, series="h"):
    # make length of g
    min_all = np.inf * np.ones(len(chunks[0]))
    max_all = -np.inf * np.ones(len(chunks[0]))

    for e in range(len(chunks)):
        for g in range(len(chunks[e])):
            for i in range(len(chunks[e][g][series])):
                v_min = np.min(chunks[e][g][series][i])
                v_max = np.max(chunks[e][g][series][i])
                min_all[g] = np.min([min_all[g], v_min])
                max_all[g] = np.max([max_all[g], v_max])

    return min_all, max_all


def plot_cascade_chunks(
    settings_file=None,
    settings_class=None,
    inputs=None,
    debug=False,
<<<<<<< HEAD
    report: Literal[
        "DEBUG", "EFFUSIVE", "MOREINFO", "INFO", "WARNING", "ERROR"
    ] = "INFO",
=======
    report=False,
>>>>>>> 405fe1ac
    plot_type="timeseries",
    subpattern="all",
    scale="linear",
    azi_range="all",
    vmax=np.inf,
    vmin=0,
    show_plots: bool = False,
    **kwargs,
):
    """
    :param fit_parameters:
    :param fit_settings:
    :param settings_file:
    :param parallel:
    :param report:
    :param mode:
    :param save_all:
    :param inputs:
    :param debug:
    :param subpattern:
    :return:
    """

    if inputs:
        settings_class = inputs
    elif settings_class is None:
<<<<<<< HEAD
        settings_class = initiate(settings_file, inputs=inputs, report=report)
=======
        settings_class = initiate(settings_file, inputs=inputs, report=True)
>>>>>>> 405fe1ac
    else:
        settings_class = settings_class

    # get file times
    modified_time_s = np.array(
        [Path(file).stat().st_mtime for file in settings_class.image_list]
    )
    modified_time_s -= float(modified_time_s[0])

    y_label_str = r"Time (s)"
    # use file numbers if all times are the same
    if len(np.unique(modified_time_s)) == 1:
        modified_time_s = list(range(settings_class.image_number))
        y_label_str = r"Image in sequence"

    # restrict to sub-patterns listed
    settings_class.set_subpatterns(subpatterns=subpattern)

    if subpattern == "all":
        num_plots = len(settings_class.fit_orders)
    else:
        num_plots = len(subpattern)

    all_azis, all_data = read_saved_chunks(
        inputs=settings_class, debug=debug, report=report, subpattern=subpattern
    )
    min_all, max_all = get_chunks_range(all_data, series="h")

    for j in range(num_plots):
        # loop over the number of sets of peaks fit for (i.e. len(settings_class.fit_orders))

        settings_class.set_subpattern(0, j)

        # set plot limits
<<<<<<< HEAD
        if "min_all" in locals():
            vmin = min_all[j]
        if "max_all" in locals():
=======
        if vmax == np.inf:
>>>>>>> 405fe1ac
            vmax = max_all[j]
        # set colour bar ends
        if vmax < max_all[j] and vmin > min_all[j]:
            cb_extend = "both"
        elif vmax < max_all[j]:
            cb_extend = "max"
        elif vmin > min_all[j]:
            cb_extend = "min"
        else:
            cb_extend = "neither"
        # set colour scale normalisation
        norm = None
        if scale == "sqrt":
            norm = colours.PowerNorm(gamma=0.5)
        elif scale == "log":
            norm = colours.LogNorm(vmin=vmin)
        elif scale == "linear":
            norm = None
        for k in range(len(settings_class.subfit_orders["peak"])):
            if plot_type == "timeseries":
                # loop over the number of peaks in each fit_orders
                print(
                    "Making cascade plot for "
                    + peak_string(settings_class.fit_orders[j], peak=k)
                )
                if all_data[0][j]["h"][k]:
                    # if there is some data in the array plot it.
                    fig, ax = plt.subplots()
                    logger = proglog.default_bar_logger(
                        "bar"
                    )  # shorthand to generate a bar logger
                    for i in logger.iter_bar(
                        iteration=range(settings_class.image_number)
                    ):
<<<<<<< HEAD
                        if 1:  # len(all_data[i][j]["h"]) == 1:
                            tms = modified_time_s[j]
                        else:
                            tms = modified_time_s[i] * np.ones(
                                np.shape(all_data[i][j]["chunks"])
                            )

=======
>>>>>>> 405fe1ac
                        plt.scatter(
                            all_data[i][j]["chunks"],
                            modified_time_s[i]
                            * np.ones(np.shape(all_data[i][j]["chunks"])),
<<<<<<< HEAD
                            s=10,  # s=.05,
                            c=(all_data[i][j]["h"][k]),
                            vmax=vmax,
                            vmin=vmin,
                            # cmap="YlOrBr",
=======
                            s=0.05,
                            c=(all_data[i][j]["h"][k]),
                            # vmax= vmax,
                            # vmin= vmin,
                            cmap="YlOrBr",
>>>>>>> 405fe1ac
                            norm=norm,
                        )

                    # determine the label for the figure -- if there is data in the other peaks then just label as single peak otherwise it is all the peaks
                    pk: int | Literal["all"] = k
                    for l in range(len(settings_class.subfit_orders["peak"])):
                        if not all_data[0][j]["h"][l]:
                            pk = "all"
                    # make the figure title
                    ttlstr = peak_string(settings_class.fit_orders[j], peak=pk)
                    plt.title(ttlstr)
                    plt.xlabel(r"Azimuth (deg)")
                    plt.ylabel(y_label_str)

                    if azi_range == "all":
                        azi_range = [
                            np.min(all_data[i][j]["chunks"]),
                            np.max(all_data[i][j]["chunks"]),
                        ]
                    x_ticks = settings_class.data_class.dispersion_ticks(
                        disp_lims=azi_range
                    )
<<<<<<< HEAD
                    # x.set_xticks(x_ticks)
=======
                    ax.set_xticks(x_ticks)

>>>>>>> 405fe1ac
                    cb = plt.colorbar(extend=cb_extend)
                    # cb.set_label(r"Log$_{10}$(Intensity)")
                    cb.set_label(r"Intensity")

                    # Save the figure
                    filename = make_outfile_name(
                        settings_class.datafile_basename,
                        directory=settings_class.output_directory,
                        additional_text="CascadePlot",
                        orders=settings_class.subfit_orders,
                        peak=pk,
                        extension=".png",
                        overwrite=True,
                    )
                    fig.savefig(filename, transparent=True, bbox_inches="tight")
<<<<<<< HEAD

=======
>>>>>>> 405fe1ac
                    if show_plots is True:
                        plt.show()
                    else:
                        plt.close()

            elif plot_type == "map":
                leng = 500

                pass
            elif plot_type == "map_video":
                pass
            elif plot_type == "data_cube":
                # plot data cube.
                # interactive 3D graph. (i.e. not spyder inline)
                # x, z are position in space
                # y is azimuth
                # plot points for positions with peaks greater than vmin
                # coloured by azimuth
                # size is size of symbol (and limited by vmin, vmax and normalisation)
                """
                print("Making data cube plot for "+ IO.peak_string(settings_class.fit_orders[j], peak=k))
                if all_data[0][j]["h"][k]:
                    # if there is some data in the array plot it.
                    fig, ax = plt.subplots()
                    logger = proglog.default_bar_logger('bar')  # shorthand to generate a bar logger
                    for i in logger.iter_bar(iteration=range(settings_class.image_number)):
                        points_plot = all_data[i][j]["h"][k] >= vmin
                        x = all_data[i][j]["chunks"][points_plot]
                        x_label = r"Azimuth (deg)"
                        z = modified_time_s[i] * np.ones(np.shape(all_data[i][j]["chunks"]))[points_plot]
                        z_label = y_label_str
                        y = all_data[i][j]["h"][k][points_plot]
                        y_label =
                        plt.scatter3(
                            x, y, z,
                            s=1,
                            c=(all_data[i][j]["h"][k]),
                            vmax= vmax,
                            vmin= vmin,
                            cmap="YlOrBr",
                            norm=norm
                        )
                    # determine the label for the figure -- if there is data in the other peaks then just label as single peak otherwise it is all the peaks
                    pk = k
                    for l in range(len(settings_class.subfit_orders["peak"])):
                        if not all_data[0][j]["h"][l]:
                            pk = "all"
                    # make the figure title
                    ttlstr = IO.peak_string(settings_class.fit_orders[j], peak=pk)
                    plt.title(ttlstr)
                    plt.xlabel(x_label)
                    plt.ylabel(y_label)
                    cb = plt.colorbar(extend=cb_extend)
                    cb.set_label(r"Log$_{10}$(Intensity)")
                    cb.set_label(r"Intensity")
                    plt.show()
                    # save the figure
                    filename = IO.make_outfile_name(
                        settings_class.datafile_basename,
                        directory=settings_class.output_directory,
                        additional_text="CascadePlot",
                        orders=settings_class.subfit_orders,
                        peak=pk,
                        extension=".png",
                        overwrite=True,
                    )
                    fig.savefig(filename, transparent=True, bbox_inches="tight")
                print("\n")
                """
                pass

            elif plot_type == "data_cube_video":
                pass
            else:
                raise ValueError("Plot type is not recognised.")


def peak_count(
    settings_file=None,
    settings_class=None,
    inputs=None,
    debug: bool = False,
<<<<<<< HEAD
    report: Literal[
        "DEBUG", "EFFUSIVE", "MOREINFO", "INFO", "WARNING", "ERROR"
    ] = "INFO",
=======
    report: bool = False,
>>>>>>> 405fe1ac
    prominence: int = 15,
    subpattern: str = "all",
    show_plots: bool = False,
    **kwargs,
):
    """
    :param fit_parameters:
    :param fit_settings:
    :param settings_file:
    :param parallel:
    :param report:
    :param mode:
    :param save_all:
    :param inputs:
    :param debug:
    :param subpattern:
    :return:
    """

    if inputs:
        settings_class = inputs
    elif settings_class is None:
<<<<<<< HEAD
        settings_class = initiate(settings_file, inputs=inputs, report=report)
=======
        settings_class = initiate(settings_file, inputs=inputs, report=True)
>>>>>>> 405fe1ac
    else:
        settings_class = settings_class

    # restrict to sub-patterns listed
    settings_class.set_subpatterns(subpatterns=subpattern)

    if subpattern == "all":
        num_orders = len(settings_class.fit_orders)
    else:
        num_orders = len(subpattern)

    all_azis, all_data = read_saved_chunks(
        inputs=settings_class, debug=debug, report=report, subpattern=subpattern
    )

    # get the number of peaks
    # all_peaks, all_properties, count = peak_count(settings_class=settings_class, prominence=prominence)

    all_peaks: list[list] = []
    all_peakAzis: list = []
    all_properties: list[list] = []
    count = []
    peak_labels = []
    for j in range(num_orders):
        # loop over the number of sets of peaks fit for (i.e. len(settings_class.fit_orders))

        settings_class.set_subpattern(0, j)

        for k in range(len(settings_class.subfit_orders["peak"])):
            # loop over the number of peaks in each fit_orders

            all_peaks_tmp = []
            all_properties_tmp = []
            count_tmp = []
            if all_data[0][j]["h"][k]:
                # if there is some data in the array plot it.
                for i in range(settings_class.image_number):
                    peaks, properties = find_peaks(
                        all_data[i][j]["h"][k], prominence=prominence, width=0
                    )
                    properties["PeakAzis"] = np.array(all_azis[i][j])[peaks]
                    all_peaks_tmp.append(peaks)
                    # all_peakAzis.append(np.array(all_azis[i][j])[peaks])
                    all_properties_tmp.append(properties)
                    count_tmp.append(len(peaks))

                    if 1 and i == 0:
                        fig = plt.figure()
                        plt.plot(all_data[i][j]["h"][k])
                        plt.plot(peaks, np.array(all_data[i][j]["h"][k])[peaks], "x")

                        # plt.plot(np.zeros_like(x), "--", color="gray")

                        if show_plots is True:
                            plt.show()
                        else:
                            plt.close()

                all_peaks.append(all_peaks_tmp)
                all_properties.append(all_properties_tmp)
                count.append(count_tmp)
                # determine the label for the figure -- if there is data in the other peaks then just label as single peak otherwise it is all the peaks
                pk: int | Literal["all"] = k
                for l in range(len(settings_class.subfit_orders["peak"])):
                    if not all_data[0][j]["h"][l]:
                        pk = "all"
                # make the figure title
                ttlstr = peak_string(settings_class.subfit_orders, peak=pk)
                peak_labels.append(ttlstr)

    return all_peaks, all_properties, count, peak_labels


def plot_peak_count(
    settings_file=None,
    settings_class=None,
    inputs=None,
    debug: bool = False,
<<<<<<< HEAD
    report: Literal[
        "DEBUG", "EFFUSIVE", "MOREINFO", "INFO", "WARNING", "ERROR"
    ] = "INFO",
=======
    report: bool = False,
>>>>>>> 405fe1ac
    prominence: int = 1,
    subpattern: str = "all",
    rotate: bool = False,
    show_plots: bool = False,
    **kwargs,
):
    """
    :param fit_parameters:
    :param fit_settings:
    :param settings_file:
    :param parallel:
    :param report:
    :param mode:
    :param save_all:
    :param inputs:
    :param debug:
    :param subpattern:
    :return:
    """

    if inputs:
        settings_class = inputs
    elif settings_class is None:
<<<<<<< HEAD
        settings_class = initiate(settings_file, inputs=inputs, report=report)
=======
        settings_class = initiate(settings_file, inputs=inputs, report=True)
>>>>>>> 405fe1ac
    else:
        settings_class = settings_class

    # get file times
    modified_time_s = np.array(
        [Path(file).stat().st_mtime for file in settings_class.image_list]
    )
    modified_time_s -= float(modified_time_s[0])

    y_label_str = r"Time (s)"
    # use file numbers if all times are the same
    if len(np.unique(modified_time_s)) == 1:
        modified_time_s = list(range(settings_class.image_number))
        y_label_str = r"Image in sequence"

    # restrict to sub-patterns listed
    settings_class.set_subpatterns(subpatterns=subpattern)

    if subpattern == "all":
        num_orders = len(settings_class.fit_orders)
    else:
        num_orders = len(subpattern)

    # all_azis, all_data = read_saved_chunks(
    #    inputs=settings_class, debug=debug, report=report, subpattern=subpattern
    # )

    # get the number of peaks
    all_peaks, all_properties, count, titles = peak_count(
        settings_class=settings_class, prominence=prominence
    )

    fig, ax = plt.subplots()
    if not rotate:
        for j in range(len(all_peaks)):
            plt.plot(modified_time_s, count[j], ".-", label=titles[j])
        plt.xlabel(y_label_str)
        plt.ylabel(r"Number peaks")
    else:
        for j in range(len(all_peaks)):
            plt.plot(count[j], modified_time_s, ".-", label=titles[j])
        plt.xlabel(r"Number peaks")
        plt.ylabel(y_label_str)
    plt.legend()

    # Save the plot
    filename = make_outfile_name(
        "PeakCountTime",
        directory=settings_class.output_directory,
        additional_text="prominence" + str(prominence),
        extension=".png",
        overwrite=True,
    )
    fig.savefig(filename, transparent=True)

    if show_plots is True:
        plt.show()
    else:
        plt.close()


"""
ths is probably a better way of finding peaks using ImageD111
Copied from ImageD11/test/peaksearchtiftest/scriptedpeaksearch.py
https://github.com/FABLE-3DXRD/ImageD11/blob/194d2fda453ee3e259e67651c3fcc1442dc3014b/test/peaksearchtiftest/scriptedpeaksearch.py
24th March 2023
"""
# import fabio, numpy as np
import glob

import fabio
import numpy.ma as ma
from ImageD11.blobcorrector import correctorclass, perfect
from ImageD11.columnfile import columnfile
from ImageD11.labelimage import labelimage
from ImageD11.peaksearcher import peaksearch


def execute2(
    settings_file=None,
    settings_class=None,
    inputs=None,
    debug=False,
    save_all=False,
    parallel=True,
    subpattern="all",
    mode="cascade",
<<<<<<< HEAD
    report: Literal[
        "DEBUG", "EFFUSIVE", "MOREINFO", "INFO", "WARNING", "ERROR"
    ] = "INFO",
=======
    report=False,
>>>>>>> 405fe1ac
    threshold=[1, 10, 100, 1000, 10000],
    **kwargs,
):
    """
    :param fit_parameters:
    :param fit_settings:
    :param settings_file:
    :param parallel:
    :param report:
    :param mode:
    :param track:
    :param propagate:
    :param save_all:
    :param inputs:
    :param debug:
    :param refine:
    :param iterations:
    :return:
    """

<<<<<<< HEAD
    if settings_class is None:
        settings_for_fit = initiate(settings_file, inputs=inputs, report=report)
=======
    initialise_logger(settings_file=settings_file, report=report)

    if settings_class is None:
        settings_for_fit = initiate(settings_file, inputs=inputs, report=True)
>>>>>>> 405fe1ac
    else:
        settings_for_fit = settings_class
    new_data = settings_for_fit.data_class

    if settings_for_fit.calibration_data:
        data_to_fill = settings_for_fit.calibration_data.resolve()
    else:
        data_to_fill = settings_for_fit.image_list[0].resolve()

    new_data.fill_data(
        data_to_fill,
        settings=settings_for_fit,
        debug=debug,
    )

    # plot calibration file
    if debug and settings_for_fit.calibration_data is not None:
        fig = plt.figure()
        ax = fig.add_subplot(1, 1, 1)
        new_data.plot_collected(fig_plot=fig, axis_plot=ax)
        plt.title("Calibration data")
        plt.show()
        plt.close()

    if not isinstance(threshold, list):
        threshold = [threshold]

    # if parallel processing start the pool
    # if parallel is True:
    #     p = mp.Pool(processes=mp.cpu_count())
    # p = mp.Pool()

    # restrict to sub-patterns listed
    settings_for_fit.set_subpatterns(subpatterns=subpattern)

    # Process the diffraction patterns #
    for j in range(settings_for_fit.datafile_number):
        print("Process ", settings_for_fit.datafile_list[j])
        # Get diffraction pattern to process.
        new_data.import_image(settings_for_fit.datafile_list[j], debug=debug)

        if settings_for_fit.datafile_preprocess is not None:
            # needed because image preprocessing adds to the mask and is different for each image.
            new_data.mask_restore()
            if "cosmics" in settings_for_fit.datafile_preprocess:
                new_data = cosmicsimage_preprocess(new_data, settings_for_fit)
        else:
            # nothing is done here.
            pass

        # plot input file
        if debug:
            fig = plt.figure()
            ax = fig.add_subplot(1, 1, 1)
            ax_o1 = plt.subplot(111)
            new_data.plot_calibrated(fig_plot=fig, axis_plot=ax, show="intensity")
            plt.title(settings_for_fit.datafile_list[j].stem)
            plt.show()
            plt.close()

        # give somes minimal options
        corrector = perfect()  # no spatial disortion
        dims = new_data.intensity.shape
        label_ims = {
            t: labelimage(
                shape=dims,
                fileout=make_outfile_name(
                    settings_for_fit.datafile_list[j],
                    directory=settings_for_fit.output_directory,
                )
                + "_t%d.flt" % (t),
                sptfile=make_outfile_name(
                    settings_for_fit.datafile_list[j],
                    directory=settings_for_fit.output_directory,
                )
                + "_t%d.spt" % (t),
                spatial=corrector,
            )
            for t in threshold
        }

        # for filename, omega in lines:

        # open image with Fabio, required by peaksearch.
        # can't do this as a data class function because it cant pickle a Fabio instance.
        frame = fabio.open(settings_for_fit.datafile_list[j])
        frame.data = new_data.intensity

        frame.header["Omega"] = 0
        frame.data = frame.data.astype(np.float32)
        # corrections like dark/flat/normalise would be added here
        peaksearch(
            settings_for_fit.datafile_list[j].stem,
            frame,
            corrector,
            threshold,
            label_ims,
        )
        for t in threshold:
            label_ims[t].finalise()

    # if debug:


<<<<<<< HEAD
def load_flts(
    settings_file=None,
    settings_class=None,
    inputs=None,
    report: Literal[
        "DEBUG", "EFFUSIVE", "MOREINFO", "INFO", "WARNING", "ERROR"
    ] = "INFO",
    **kwargs,
):
=======
def load_flts(settings_file=None, settings_class=None, inputs=None, **kwargs):
>>>>>>> 405fe1ac
    """
    loads flt files for the selected subpattern.
    Makes an array of the peaks, where x,y are the centres and i is the size of the peak.
    Adds this array to the data class.

    Parameters
    ----------
    settings_file : TYPE, optional
        DESCRIPTION. The default is None.
    settings_class : TYPE, optional
        DESCRIPTION. The default is None.

    Returns
    -------
    None.

    """

    if settings_class is None:
<<<<<<< HEAD
        settings_for_fit = initiate(settings_file, inputs=inputs, report=report)
=======
        settings_for_fit = initiate(settings_file, inputs=inputs, report=True)
>>>>>>> 405fe1ac
    else:
        settings_for_fit = settings_class

    # if nothing has been set assume the first pattern
    if settings_for_fit.subfit_filename == None:
        settings_for_fit.set_subpattern(0, 0)

    # find all the *.flt files for this image
    fnam = make_outfile_name(
        settings_for_fit.subfit_filename, directory=settings_for_fit.output_directory
    )
    fnams = glob.glob(fnam + "*.flt")
    print(fnams)
    obj = []
    # obj = columnfile()
    for i in range(len(fnams)):
        try:
            obj.append(columnfile(fnams[i]))

            plt.scatter(-obj[i].dety, obj[i].detz, 1, c=(obj[i].sum_intensity))
            plt.colorbar()
            plt.title(fnams[i])
            plt.show()

            plt.scatter((obj[i].Number_of_pixels), (obj[i].sum_intensity))
            plt.title(fnams[i])
            plt.show()

        except:
            obj.append([])
    return obj


def make_im_from_flts(
    settings_file=None,
    settings_class=None,
    data_class=None,
    inputs=None,
<<<<<<< HEAD
    report: Literal[
        "DEBUG", "EFFUSIVE", "MOREINFO", "INFO", "WARNING", "ERROR"
    ] = "INFO",
=======
>>>>>>> 405fe1ac
    debug=False,
    **kwargs,
):
    if settings_class is None:
<<<<<<< HEAD
        settings_for_fit = initiate(settings_file, inputs=inputs, report=report)
=======
        settings_for_fit = initiate(settings_file, inputs=inputs, report=True)
>>>>>>> 405fe1ac
    else:
        settings_for_fit = settings_class

    # if nothing has been set assume the first pattern
    if settings_for_fit.subfit_filename == None:
        settings_for_fit.set_subpattern(0, 0)

    if data_class == None:
        data_class = settings_for_fit.data_class
        data_class.fill_data(
            settings_for_fit.subfit_filename, settings=settings_for_fit
        )

    peaks_im = ma.zeros(data_class.intensity.shape)

    pks = load_flts(
        settings_file=settings_file,
        settings_class=settings_for_fit,
        data_class=data_class,
    )

    for i in range(len(pks)):
        try:
            x = -pks[i].dety
            y = pks[i].detz
            z = pks[i].sum_intensity

            for j in range(len(x)):
                peaks_im[int(y[j]), int(x[j])] = z[j]
        except:
            pass

    # peaks_im = peaks_im(mask=data_class.intensity.mask)
    peaks_im = ma.masked_where(ma.getmask(data_class.intensity), peaks_im)

    if debug:
        fig = plt.figure()
        plt.imshow(peaks_im, vmax=30)
        plt.colorbar()
        plt.show()

        fig = plt.figure()
        plt.imshow(np.log10(data_class.intensity))
        plt.colorbar()
        plt.show()

        fig = plt.figure()
        plt.scatter(data_class.tth, data_class.azm, s=0.1, c=peaks_im, vmax=30)
        plt.colorbar()
        plt.show()

    # print(pks[0].get_bigarray)
    # print(dir(pks[0]))

    data_class.peaks_image = peaks_im

    return data_class


"""
# ============================
# NOTES:
# These are a set of functions that attempted to find the spots in the raw data and count them.
# They were either very slow or didn't work.
# They are here to remind me to implement them at some time in the future because they are a 'better' way of making the measurements.
# ============================

def PeakCount(settings_file=None, inputs=None, debug=False, refine=True, save_all=False, propagate=True, iterations=1,
            track=False, parallel=True, subpattern='all', **kwargs):


    FitSettings, FitParameters, new_data = XRDFit.initiate(settings_file, inputs=inputs, report=True)

    # Get list of diffraction patterns #
    diff_files, n_diff_files = IO.FileList(FitParameters, FitSettings)

    #get file times
    modified_time = []
    for i in range(n_diff_files):
        modified_time.append(os.path.getmtime(diff_files[i]))
    modified_time = np.array(modified_time)
    modified_time = (modified_time - modified_time[0])/60

    # restrict to subpatterns listed
    if subpattern=='all':
        subpats = list(range(0, len(FitSettings.fit_orders)))
    elif isinstance(subpattern,list):
        subpats = subpattern
    else:
        subpats = [int(x) for x in str(subpattern)]

    # make new order search list
    orders_tmp = []
    for i in range(len(subpats)):
        j = subpats[i]
        orders_tmp.append(FitSettings.fit_orders[j])

    FitSettings.fit_orders = orders_tmp


    FitSettings_files = copy.deepcopy(FitSettings.datafile_Files)
    num_peaks_all = []
    visible = []

    for h in range(n_diff_files):

        #logger.info(" ".join(map(str, [(FitParameters)])))
        #logger.info(" ".join(map(str, [(diff_files)])))

        #FitSettings_tmp = FitSettings
        FitSettings_tmp = FitSettings
        FitSettings_tmp.datafile_Files = [FitSettings_files[h]]
        #FitSettings_tmp.datafile_Files[0] = diff_files[h]

        #logger.info(" ".join(map(str, [(FitSettings_tmp.datafile_Files)])))
        #logger.info(" ".join(map(str, [(FitSettings_tmp)])))
        #logger.info(" ".join(map(str, [(FitParameters)])))

        outfname = IO.make_outfile_name(diff_files[h], directory=FitSettings_tmp.Output_directory, extension='csv', additional_text='peaks')
        logger.info(" ".join(map(str, [(outfname)])))

        if not os.path.exists(outfname):
            #This currently gets all the peaks in the image, not just those in the regios of interest
            intens, twotheta, azimu = XRDFit.execute(FitSettings=FitSettings_tmp, FitParameters=FitParameters, inputs=new_data,
                    debug=debug, refine=refine, save_all=save_all, propagate=propagate, iterations=iterations,
                    parallel=parallel,
                    mode='ReturnImage', report=True)

            # initialize with default parameters. The "denoise" parameter can be of use in your case
            # import 2D example dataset

            plt.imshow(twotheta)
            plt.colorbar()

            plt.imshow(np.array(twotheta))
            plt.colorbar()

            img = ma.array(intens)#, mask=False)
            plt.imshow(img)

            img.filled(0)
            img = ma.array(img, mask = None)
            plt.imshow(img)

            fp = findpeaks(limit=1, whitelist=['peak'], scale=False, togray=False, denoise=None)

            # make the fit
            fp.fit(img)
            # Make plot
            #fp.plot()
            #fp.plot_persistence()

            fp.results['persistence']
            logger.info(" ".join(map(str, [(fp.results['persistence'])])))
            logger.info(" ".join(map(str, [(type(fp.results['persistence']))])))

            peaks = fp.results
            #logger.info(" ".join(map(str, [(type(peaks))])))
            #logger.info(" ".join(map(str, [(peaks)])))
            #logger.info(" ".join(map(str, [(type(peaks))])))

            fp.results['persistence'].to_csv(outfname)
        else:

            peaks=pd.read_csv(outfname)
            #logger.info(" ".join(map(str, [(fp)])))
            #peaks = fp.results
            if h==0:
                #This currently gets all the peaks in the image, not just those in the regios of interest
                intens, twotheta, azimu = XRDFit.execute(FitSettings=FitSettings_tmp, FitParameters=FitParameters, inputs=new_data,
                    debug=debug, refine=refine, save_all=save_all, propagate=propagate, iterations=iterations,
                    parallel=parallel,
                    mode='ReturnImage', report=True)

        # get peaks in each diffraction peak window

        num_peaks = []
        for i in range(len(FitSettings.fit_orders)):

            tthRange = FitSettings.fit_orders[i]['range'][0]

            msk = ma.masked_outside(twotheta, tthRange[0], tthRange[1])


            # find and list all peaks in unmasked area.
            #FIXME: how does this interact with the region specific masks?
            pks=[]
            for j in range(len(peaks)):
                x = peaks['x'].loc[j]
                y = peaks['y'].loc[j]
                if twotheta.mask[y][x]==False:
                    if ((twotheta[y][x] > tthRange[0]) & (twotheta[y][x] < tthRange[1]) & (twotheta.mask[y][x] == False)):
                        pks.append(peaks.loc[j])
            num_peaks.append(len(pks))

            #approximate fraction of ring that is masked.
            #number of pixels in two theta range
            num_pix = ((np.array(twotheta) > tthRange[0]) & (np.array(twotheta) < tthRange[1])).sum()

            #number of unmasked pixles in two theta range
            num_vis_pix = ((tthRange[0] < twotheta) & (twotheta < tthRange[1])).sum()


            visible.append(num_vis_pix/num_pix)

            # # find and list all peaks in unmasked area.
            # #FIXME: how does this interact with the region specific masks?
            # peaks = []
            # for j in range(len(fp.results['persistence'])):
            #     x = fp.results['persistence']['x'].loc[j]
            #     y = fp.results['persistence']['y'].loc[j]
            #     if twotheta.mask[y][x]==False:
            #         if ((twotheta[y][x] > tthRange[0]) & (twotheta[y][x] < tthRange[1]) & (twotheta.mask[y][x] == False)):
            #             peaks.append(fp.results['persistence'].loc[j])
            # num_peaks.append(len(peaks))

            # #approximate fraction of ring that is masked.
            # #number of pixels in two theta range
            # num_pix = ((np.array(twotheta) > tthRange[0]) & (np.array(twotheta) < tthRange[1])).sum()

            # #number of unmasked pixles in two theta range
            # num_vis_pix = ((tthRange[0] < twotheta) & (twotheta < tthRange[1])).sum()


            # visible.append(num_vis_pix/num_pix)
        num_peaks_all.append(num_peaks)
        #logger.info(" ".join(map(str, [(num_peaks)])))
        #logger.info(" ".join(map(str, [(visible)])))

    #get file times
    modified_time = []
    for i in range(n_diff_files):
        modified_time.append(os.path.getmtime(diff_files[i]))
    modified_time = np.array(modified_time)
    modified_time = (modified_time - modified_time[0])/60
    num_peaks_all=np.array(num_peaks_all)
    logger.info(" ".join(map(str, [(num_peaks_all)])))
    logger.info(" ".join(map(str, [(modified_time)])))
    if 1:
        fig,ax = plt.subplots()
        for i in range(len(FitSettings.fit_orders)):
            logger.info(" ".join(map(str, [(num_peaks_all[:,i])])))
            plt.plot(modified_time, num_peaks_all[:,i], '.-', label=IO.peak_string(FitSettings.fit_orders[i]))

        plt.xlabel(r'Time (min)')
        plt.ylabel(r'Intensity Maxima Count')
        plt.legend()
        plt.show()

        fig.savefig('IntensityMaximaTime2.png')
        fig.savefig('IntensityMaximaTime2.pdf')
        fig.savefig('IntensityMaximaTime2.eps')

    #plt.scatter([*range(len(num_peaks_all))], num_peaks_all)
    #plt.scatter

        # #fraction that is unmasked (as approximation for how much of ring is visible.)

        # tthRange = FitSettings.fit_orders[i]['range'][0]

        # msk = ma.masked_outside(twotheta, tthRange[0], tthRange[1])

        # img = ma.array(intens, mask=msk.mask)

        # plt.imshow(img)

        # img.filled(0)
        # img = ma.array(img, mask = None)
        # plt.imshow(img)

        # fp = findpeaks(limit=2, whitelist=['peak'])

        # # make the fit
        # fp.fit(img)
        # # Make plot

        # fp.plot()

        # fp.plot_persistence()

        # fp.results['persistence']

        # logger.info(" ".join(map(str, [(fp.results)])))










    for i in range(len(FitSettings.fit_orders)):


        tthRange = FitSettings.fit_orders[i]['range'][0]

        msk = ma.masked_outside(twotheta, tthRange[0], tthRange[1])

        img = ma.array(intens, mask=msk.mask)

        plt.imshow(img)

        img.filled(0)
        img = ma.array(img, mask = None)
        plt.imshow(img)

        fp = findpeaks(limit=2, whitelist=['peak'])

        # make the fit
        fp.fit(img)
        # Make plot

        fp.plot()

        fp.plot_persistence()

        fp.results['persistence']

        logger.info(" ".join(map(str, [(fp.results)])))







    if 1:
        fig,ax = plt.subplots()

        for i in range(len(FitSettings.fit_orders)):
            plt.plot(modified_time, peak_count[:][i], '.-', label=IO.peak_string(FitSettings.fit_orders[i]))

        plt.xlabel(r'Time (min)')
        plt.ylabel(r'Intensity Maxima Count')
        plt.legend()
        plt.show()

        fig.savefig('IntensityMaximaTime.png')
        fig.savefig('IntensityMaximaTime.pdf')
        fig.savefig('IntensityMaximaTime.eps')



def WatershedCount(settings_file=None, inputs=None, debug=False, refine=True, save_all=False, propagate=True, iterations=1,
            track=False, parallel=True, subpattern='all', **kwargs):


    FitSettings, FitParameters, new_data = XRDFit.initiate(settings_file, inputs=inputs, report=True)

    # Get list of diffraction patterns #
    diff_files, n_diff_files = IO.FileList(FitParameters, FitSettings)

    #get file times
    modified_time = []
    for i in range(n_diff_files):
        modified_time.append(os.path.getmtime(diff_files[i]))
    modified_time = np.array(modified_time)
    modified_time = (modified_time - modified_time[0])/60

    # restrict to subpatterns listed
    if subpattern=='all':
        subpats = list(range(0, len(FitSettings.fit_orders)))
    elif isinstance(subpattern,list):
        subpats = subpattern
    else:
        subpats = [int(x) for x in str(subpattern)]

    # make new order search list
    orders_tmp = []
    for i in range(len(subpats)):
        j = subpats[i]
        orders_tmp.append(FitSettings.fit_orders[j])

    FitSettings.fit_orders = orders_tmp


    FitSettings_files = copy.deepcopy(FitSettings.datafile_Files)
    num_peaks_all = []
    visible = []

    for h in range(n_diff_files):

        #This currently gets all the peaks in the image, not just those in the regios of interest
        intens, twotheta, azimu = XRDFit.execute(FitSettings=FitSettings_tmp, FitParameters=FitParameters, inputs=new_data,
                debug=debug, refine=refine, save_all=save_all, propagate=propagate, iterations=iterations,
                parallel=parallel,
                mode='ReturnImage', report=True)

        im = img_as_float(intens)

        # image_max is the dilation of im with a 20*20 structuring element
        # It is used within peak_local_max function
        image_max = ndi.maximum_filter(im, size=20, mode='constant')

        # Comparison between image_max and im to find the coordinates of local maxima
        coordinates = peak_local_max(im, min_distance=20)

        # display results
        fig, axes = plt.subplots(1, 3, figsize=(8, 3), sharex=True, sharey=True)
        ax = axes.ravel()
        ax[0].imshow(im, cmap=plt.cm.gray)
        ax[0].axis('off')
        ax[0].set_title('Original')

        ax[1].imshow(image_max, cmap=plt.cm.gray)
        ax[1].axis('off')
        ax[1].set_title('Maximum filter')

        ax[2].imshow(im, cmap=plt.cm.gray)
        ax[2].autoscale(False)
        ax[2].plot(coordinates[:, 1], coordinates[:, 0], 'r.')
        ax[2].axis('off')
        ax[2].set_title('Peak local max')

        fig.tight_layout()

        plt.show()





"""<|MERGE_RESOLUTION|>--- conflicted
+++ resolved
@@ -61,57 +61,12 @@
     peak_string,
     title_file_names,
 )
-<<<<<<< HEAD
 from cpf.settings import Settings
 from cpf.util.logging import get_logger
 from cpf.XRD_FitSubpattern import fit_sub_pattern
 
 logger = get_logger("cpf.Cascade")
-=======
-from cpf.logging import CPFLogger
-from cpf.settings import Settings
-from cpf.XRD_FitSubpattern import fit_sub_pattern
-
-logger = CPFLogger("cpf.Cascade")
-
-
-def initialise_logger(
-    settings_file: Optional[Path],
-    report: Literal["DEBUG", "EFFUSIVE", "MOREINFO", "INFO", "WARNING", "ERROR"]
-    | bool = False,
-):
-    """
-    Helper function to set up the CPFLogger instance with the desired stream and file handlers
-    """
-    # Start the logger with the desired outputs
-    logger.handlers.clear()
-    format = "%(asctime)s [%(levelname)s] %(message)s"
-    formatter = logging.Formatter(format)
-    level = report.upper() if isinstance(report, (str,)) else "INFO"
-
-    # Create a log file if a level name or True is provided
-    if isinstance(report, (str,)) or report is True:
-        # Fail gracefully if no settings file was provided
-        if settings_file is None:
-            raise ValueError(
-                "Settings file needs to be specified in order to create a log file."
-            )
-
-        # Set the logging level and log file name
-        log_name = make_outfile_name(settings_file, extension=".log", overwrite=True)
-
-        # Create and add the file handler
-        fh = logging.FileHandler(log_name, mode="a", encoding="utf-8")
-        fh.setFormatter(formatter)
-        fh.setLevel(level)
-        logger.addHandler(fh)
-
-    # Create the stream handler
-    sh = logging.StreamHandler()
-    sh.setFormatter(formatter)
-    sh.setLevel(level)
-    logger.addHandler(sh)
->>>>>>> 405fe1ac
+
 
 
 def initiate(*args, **kwargs):
@@ -161,13 +116,10 @@
     parallel: bool = True,
     subpattern: str = "all",
     mode: str = "cascade",
-<<<<<<< HEAD
     report: Literal[
         "DEBUG", "EFFUSIVE", "MOREINFO", "INFO", "WARNING", "ERROR"
     ] = "INFO",
-=======
-    report: bool = False,
->>>>>>> 405fe1ac
+
     show_plots: bool = False,
     **kwargs,
 ):
@@ -188,15 +140,8 @@
     :return:
     """
 
-<<<<<<< HEAD
     if settings_class is None:
         settings_for_fit = initiate(settings_file, inputs=inputs, report=report)
-=======
-    initialise_logger(settings_file=settings_file, report=report)
-
-    if settings_class is None:
-        settings_for_fit = initiate(settings_file, inputs=inputs, report=True)
->>>>>>> 405fe1ac
     else:
         settings_for_fit = settings_class
     new_data = settings_for_fit.data_class
@@ -534,13 +479,9 @@
     settings_class=None,
     inputs=None,
     debug=False,
-<<<<<<< HEAD
     report: Literal[
         "DEBUG", "EFFUSIVE", "MOREINFO", "INFO", "WARNING", "ERROR"
     ] = "INFO",
-=======
-    report=False,
->>>>>>> 405fe1ac
     **kwargs,
 ):
     """
@@ -573,36 +514,18 @@
     if inputs:
         settings_class = inputs
     elif settings_class is None:
-<<<<<<< HEAD
         settings_class = initiate(settings_file, report=report)
-=======
-        settings_class = initiate(settings_file, report=True)
->>>>>>> 405fe1ac
     else:
         settings_class = settings_class
 
     all_azis = []
     all_fits = []
 
-<<<<<<< HEAD
     print("Reading chunk files")
     lgr = proglog.default_bar_logger("bar")  # shorthand to generate a bar logger
 
     # for f in range(setting_class.image_number):
     for f in lgr.iter_bar(iteration=range(settings_class.image_number)):
-=======
-    print("Reading chunk files")
-    logger = proglog.default_bar_logger("bar")  # shorthand to generate a bar logger
-
-    print("Reading chunk files")
-    logger = proglog.default_bar_logger("bar")  # shorthand to generate a bar logger
-
-    print("Reading chunk files")
-    logger = proglog.default_bar_logger("bar")  # shorthand to generate a bar logger
-
-    # for f in range(settings_class.image_number):
-    for f in logger.iter_bar(iteration=range(settings_class.image_number)):
->>>>>>> 405fe1ac
         settings_class.set_subpattern(f, 0)
         filename = make_outfile_name(
             settings_class.subfit_filename,
@@ -643,13 +566,9 @@
     settings_class=None,
     inputs=None,
     debug=False,
-<<<<<<< HEAD
     report: Literal[
         "DEBUG", "EFFUSIVE", "MOREINFO", "INFO", "WARNING", "ERROR"
     ] = "INFO",
-=======
-    report=False,
->>>>>>> 405fe1ac
     plot_type="timeseries",
     subpattern="all",
     scale="linear",
@@ -676,11 +595,7 @@
     if inputs:
         settings_class = inputs
     elif settings_class is None:
-<<<<<<< HEAD
         settings_class = initiate(settings_file, inputs=inputs, report=report)
-=======
-        settings_class = initiate(settings_file, inputs=inputs, report=True)
->>>>>>> 405fe1ac
     else:
         settings_class = settings_class
 
@@ -715,13 +630,9 @@
         settings_class.set_subpattern(0, j)
 
         # set plot limits
-<<<<<<< HEAD
         if "min_all" in locals():
             vmin = min_all[j]
         if "max_all" in locals():
-=======
-        if vmax == np.inf:
->>>>>>> 405fe1ac
             vmax = max_all[j]
         # set colour bar ends
         if vmax < max_all[j] and vmin > min_all[j]:
@@ -756,7 +667,6 @@
                     for i in logger.iter_bar(
                         iteration=range(settings_class.image_number)
                     ):
-<<<<<<< HEAD
                         if 1:  # len(all_data[i][j]["h"]) == 1:
                             tms = modified_time_s[j]
                         else:
@@ -764,25 +674,15 @@
                                 np.shape(all_data[i][j]["chunks"])
                             )
 
-=======
->>>>>>> 405fe1ac
                         plt.scatter(
                             all_data[i][j]["chunks"],
                             modified_time_s[i]
                             * np.ones(np.shape(all_data[i][j]["chunks"])),
-<<<<<<< HEAD
                             s=10,  # s=.05,
                             c=(all_data[i][j]["h"][k]),
                             vmax=vmax,
                             vmin=vmin,
                             # cmap="YlOrBr",
-=======
-                            s=0.05,
-                            c=(all_data[i][j]["h"][k]),
-                            # vmax= vmax,
-                            # vmin= vmin,
-                            cmap="YlOrBr",
->>>>>>> 405fe1ac
                             norm=norm,
                         )
 
@@ -805,12 +705,7 @@
                     x_ticks = settings_class.data_class.dispersion_ticks(
                         disp_lims=azi_range
                     )
-<<<<<<< HEAD
                     # x.set_xticks(x_ticks)
-=======
-                    ax.set_xticks(x_ticks)
-
->>>>>>> 405fe1ac
                     cb = plt.colorbar(extend=cb_extend)
                     # cb.set_label(r"Log$_{10}$(Intensity)")
                     cb.set_label(r"Intensity")
@@ -826,10 +721,7 @@
                         overwrite=True,
                     )
                     fig.savefig(filename, transparent=True, bbox_inches="tight")
-<<<<<<< HEAD
-
-=======
->>>>>>> 405fe1ac
+
                     if show_plots is True:
                         plt.show()
                     else:
@@ -912,13 +804,9 @@
     settings_class=None,
     inputs=None,
     debug: bool = False,
-<<<<<<< HEAD
     report: Literal[
         "DEBUG", "EFFUSIVE", "MOREINFO", "INFO", "WARNING", "ERROR"
     ] = "INFO",
-=======
-    report: bool = False,
->>>>>>> 405fe1ac
     prominence: int = 15,
     subpattern: str = "all",
     show_plots: bool = False,
@@ -941,11 +829,7 @@
     if inputs:
         settings_class = inputs
     elif settings_class is None:
-<<<<<<< HEAD
         settings_class = initiate(settings_file, inputs=inputs, report=report)
-=======
-        settings_class = initiate(settings_file, inputs=inputs, report=True)
->>>>>>> 405fe1ac
     else:
         settings_class = settings_class
 
@@ -1024,13 +908,9 @@
     settings_class=None,
     inputs=None,
     debug: bool = False,
-<<<<<<< HEAD
     report: Literal[
         "DEBUG", "EFFUSIVE", "MOREINFO", "INFO", "WARNING", "ERROR"
     ] = "INFO",
-=======
-    report: bool = False,
->>>>>>> 405fe1ac
     prominence: int = 1,
     subpattern: str = "all",
     rotate: bool = False,
@@ -1054,11 +934,7 @@
     if inputs:
         settings_class = inputs
     elif settings_class is None:
-<<<<<<< HEAD
         settings_class = initiate(settings_file, inputs=inputs, report=report)
-=======
-        settings_class = initiate(settings_file, inputs=inputs, report=True)
->>>>>>> 405fe1ac
     else:
         settings_class = settings_class
 
@@ -1146,13 +1022,9 @@
     parallel=True,
     subpattern="all",
     mode="cascade",
-<<<<<<< HEAD
     report: Literal[
         "DEBUG", "EFFUSIVE", "MOREINFO", "INFO", "WARNING", "ERROR"
     ] = "INFO",
-=======
-    report=False,
->>>>>>> 405fe1ac
     threshold=[1, 10, 100, 1000, 10000],
     **kwargs,
 ):
@@ -1173,15 +1045,8 @@
     :return:
     """
 
-<<<<<<< HEAD
     if settings_class is None:
         settings_for_fit = initiate(settings_file, inputs=inputs, report=report)
-=======
-    initialise_logger(settings_file=settings_file, report=report)
-
-    if settings_class is None:
-        settings_for_fit = initiate(settings_file, inputs=inputs, report=True)
->>>>>>> 405fe1ac
     else:
         settings_for_fit = settings_class
     new_data = settings_for_fit.data_class
@@ -1286,7 +1151,6 @@
     # if debug:
 
 
-<<<<<<< HEAD
 def load_flts(
     settings_file=None,
     settings_class=None,
@@ -1296,9 +1160,6 @@
     ] = "INFO",
     **kwargs,
 ):
-=======
-def load_flts(settings_file=None, settings_class=None, inputs=None, **kwargs):
->>>>>>> 405fe1ac
     """
     loads flt files for the selected subpattern.
     Makes an array of the peaks, where x,y are the centres and i is the size of the peak.
@@ -1318,11 +1179,7 @@
     """
 
     if settings_class is None:
-<<<<<<< HEAD
         settings_for_fit = initiate(settings_file, inputs=inputs, report=report)
-=======
-        settings_for_fit = initiate(settings_file, inputs=inputs, report=True)
->>>>>>> 405fe1ac
     else:
         settings_for_fit = settings_class
 
@@ -1361,21 +1218,14 @@
     settings_class=None,
     data_class=None,
     inputs=None,
-<<<<<<< HEAD
     report: Literal[
         "DEBUG", "EFFUSIVE", "MOREINFO", "INFO", "WARNING", "ERROR"
     ] = "INFO",
-=======
->>>>>>> 405fe1ac
     debug=False,
     **kwargs,
 ):
     if settings_class is None:
-<<<<<<< HEAD
         settings_for_fit = initiate(settings_file, inputs=inputs, report=report)
-=======
-        settings_for_fit = initiate(settings_file, inputs=inputs, report=True)
->>>>>>> 405fe1ac
     else:
         settings_for_fit = settings_class
 
