--- conflicted
+++ resolved
@@ -5,15 +5,10 @@
 from PIL import Image
 from PIL.ExifTags import TAGS
 
-<<<<<<< HEAD
 from cpf.util.logging import get_logger
 
 logger = get_logger("cpf.ImageMetaData")
-=======
-from cpf.logging import CPFLogger
 
-logger = CPFLogger("cpf.ImageMetaData")
->>>>>>> 405fe1ac
 
 Im = sys.argv[1]
 
