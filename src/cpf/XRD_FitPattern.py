--- conflicted
+++ resolved
@@ -1,62 +1,6 @@
 #!/usr/bin/env python
 
-<<<<<<< HEAD
 from __future__ import annotations  # Enables additional Python features
-=======
-__all__ = ["execute", "write_output"]
-
-import logging
-
-# Configure the logging module
-logging.basicConfig(
-    level=logging.CRITICAL,
-    format='%(asctime)s [%(levelname)s] %(message)s',
-    datefmt='%Y-%m-%d %H:%M:%S',
-    handlers=[
-        # logging.FileHandler('CPF.log', mode='a', encoding=None, delay=False),  # Log to a file
-        logging.StreamHandler()  # Log to stdout
-    ]
-)
-#add custom logging levels.
-levelNum = 17
-levelName = "MOREINFO"
-def logForMI(self, message, *args, **kwargs):
-        if self.isEnabledFor(levelNum):
-            self._log(levelNum, message, args, **kwargs)
-def logToRoot(message, *args, **kwargs):
-    logging.log(levelNum, message, *args, **kwargs)
-
-logging.addLevelName(levelNum, levelName)
-setattr(logging, levelName, levelNum)
-setattr(logging.getLoggerClass(), levelName.lower(), logForMI)
-setattr(logging, levelName.lower(), logToRoot)
-
-
-levelName2 = "EFFUSIVE"
-levelNum2 = 13
-def logForE(self, message, *args, **kwargs):
-        if self.isEnabledFor(levelNum2):
-            self._log(levelNum2, message, args, **kwargs)
-def logToRoot(message, *args, **kwargs):
-    logging.log(levelNum2, message, *args, **kwargs)
-
-logging.addLevelName(levelNum2, levelName2)
-setattr(logging, levelName2, levelNum2)
-setattr(logging.getLoggerClass(), levelName2.lower(), logForE)
-setattr(logging, levelName2.lower(), logToRoot)
-
-# Create a logger instance
-logger = logging.getLogger(__name__)
-
-# logging levels and what they need to record
-# NOTSET   0   Writes everything.!!!!
-# DEBUG   10   Detailed information, typically of interest only when diagnosing problems. 	
-# INFO    20   Confirmation that things are working as expected. 	 
-#              Usually at this level the logging output is so low level that it’s not useful to users who are not familiar with the software’s internals.
-# WARNING 30   An indication that something unexpected happened, or indicative of some problem in the near future (e.g. ‘disk space low’). The software is still working as expected.
-#ERROR    40 	Due to a more serious problem, the software has not been able to perform some function. 	 
-#CRITICAL 50 	A serious error, indicating that the program itself may be unable to continue running.
->>>>>>> 20da5a72
 
 __all__ = ["execute", "write_output"]
 
@@ -86,7 +30,7 @@
     title_file_names,
 )
 from cpf.logger_functions import logger
-from cpf.settings import settings
+from cpf.settings import Settings
 from cpf.XRD_FitSubpattern import fit_sub_pattern
 
 np.set_printoptions(threshold=sys.maxsize)
@@ -174,14 +118,8 @@
         # Get level number from the provided logger level name
         level = getattr(logger, report.upper())
     else:
-<<<<<<< HEAD
-        raise ValueError(
-            f"Invalid value given for report: {report}"
-        )  # level should be a number
-=======
         level = 20
-        pass # level should be a number
->>>>>>> 20da5a72
+        pass  # level should be a number
     logger.setLevel(level)
 
     # make a header in the log file so that we know where the processing starts
@@ -194,11 +132,10 @@
     logger.info("")
 
     # If no params_dict then initiate. Check all the output functions are present and valid.
-    settings_for_fit = settings()
+    settings_for_fit = Settings()
     settings_for_fit.populate(settings_file=setting_file, report=report)
 
     return settings_for_fit
-
 
 
 def view(
@@ -255,7 +192,7 @@
 
 def set_range(
     setting_file: Optional[Union[str, Path]] = None,
-    setting_class: Optional[settings] = None,
+    setting_class: Optional[Settings] = None,
     inputs=None,
     debug: bool = False,
     refine: bool = True,
@@ -282,7 +219,7 @@
     :return:
     """
 
-    settings_for_fit: settings = (
+    settings_for_fit: Settings = (
         initiate(setting_file, inputs=inputs, report=report)
         if setting_class is None
         else setting_class
@@ -309,7 +246,7 @@
 
 def initial_peak_position(
     setting_file: Optional[Union[str, Path]] = None,
-    setting_class: Optional[settings] = None,
+    setting_class: Optional[Settings] = None,
     inputs=None,
     debug: bool = False,
     refine: bool = True,
@@ -341,7 +278,7 @@
     :return:
     """
 
-    settings_for_fit: settings = (
+    settings_for_fit: Settings = (
         initiate(setting_file, inputs=inputs, report=report)
         if setting_class is None
         else setting_class
@@ -484,7 +421,7 @@
 
 def order_search(
     setting_file: Optional[Union[str, Path]] = None,
-    setting_class: Optional[settings] = None,
+    setting_class: Optional[Settings] = None,
     inputs=None,
     debug: bool = False,
     refine: bool = True,
@@ -518,7 +455,7 @@
     :return:
     """
 
-    settings_for_fit: settings = (
+    settings_for_fit: Settings = (
         initiate(setting_file, inputs=inputs, report=report)
         if setting_class is None
         else setting_class
@@ -574,7 +511,7 @@
 
 def write_output(
     setting_file: Optional[Union[str, Path]] = None,
-    setting_class: Optional[settings] = None,
+    setting_class: Optional[Settings] = None,
     # fit_settings=None,
     # fit_parameters=None,
     parms_dict=None,
@@ -766,11 +703,7 @@
             pass
 
         # plot input file
-<<<<<<< HEAD
-        if logger.is_below_level(level="DEBUG"):
-=======
-        if lg.make_logger_output(level="DEBUG") or mode == "view":
->>>>>>> 20da5a72
+        if logger.is_below_level(level="DEBUG") or mode == "view":
             fig = plt.figure()
             ax = fig.add_subplot(1, 1, 1)
             ax_o1 = plt.subplot(111)
