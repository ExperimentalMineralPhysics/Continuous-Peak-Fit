#!/usr/bin/env python

__all__ = ["get_manual_guesses", "get_chunk_background_guess", "fit_chunks"]

# CPF_XRD_FitSubpattern
# Script fits subset of the data with peaks of pre-defined Fourier orders

import matplotlib.pyplot as plt
import numpy as np
from copy import deepcopy
import numpy.ma as ma
from lmfit import Model, Parameters

import cpf.histograms as hist
import cpf.IO_functions as io
import cpf.lmfit_model as lmm
<<<<<<< HEAD

# import cpf.logger_functions as lg
import cpf.series_functions as sf
from cpf.logger_functions import CPFLogger

# from cpf.XRD_FitPattern import logger
# from cpf.logger_functions import logger

logger = CPFLogger("cpf.fitsubpattern_chunks")
=======
import cpf.histograms as hist
import cpf.series_constraints as sc
from cpf.XRD_FitPattern import logger
import cpf.logger_functions as lg
>>>>>>> 20da5a72


def get_manual_guesses(settings_as_class, data_as_class, debug=False):
    """
    :param data_as_class:
    :param settings_as_class:
    :param debug:
    :return dfour:
    """

    peeks = len(settings_as_class.subfit_orders["peak"])
    t_th_guesses = np.array(settings_as_class.subfit_orders["PeakPositionSelection"])

    settings_as_class.validate_position_selection(
        peak_set=settings_as_class.subfit_order_position, report=False
    )

    # for future use in setting limits
    dist = np.max(t_th_guesses[:, 2]) - np.min(t_th_guesses[:, 2])
    width_change = dist / (2**peeks)
    peak_vals = np.unique(t_th_guesses[:, 2])

    # Fit Fourier series to two-theta/d-spacing for each peak
    # FIX ME: this fitting should be done to the d-spacing not the tth/energy. Probably need to import
    # the detector functions to make this happen.
    dfour = []
    for j in range(peeks):
        peek = j + 1
        t_th_guess = t_th_guesses[t_th_guesses[:, 0] == peek, 1:]
        param_str = "peak_" + str(j)
        comp = "d"
        lims = lmm.parse_bounds(
            settings_as_class.fit_bounds, data_as_class, 0, 0, param=["d-space"]
        )
        # get coefficient type
        coeff_type = sf.params_get_type(settings_as_class.subfit_orders, comp, peak=j)

        # for guesses make sure there are not too many coefficients.
        n_coeff = sf.get_number_coeff(settings_as_class.subfit_orders, comp)

        if n_coeff > len(t_th_guess[:, 0]):
            o = int(np.floor(len(t_th_guess[:, 0]) / 2 - 1))
            # FIX ME: this should be a function!! and should check the series type.
        else:
            o = settings_as_class.subfit_orders["peak"][j]["d-space"]

        temp_param = Parameters()
        temp_param = lmm.initiate_params(
            inp_param=temp_param,
            param_str=param_str,
            coeff_type=coeff_type,
            comp=comp,
            trig_orders=sc.SeriesValues(o),
            limits=lims["d-space"],
            value=data_as_class.conversion(t_th_guess[0, 1], azm=t_th_guess[0, 1]),
        )
        fout = lmm.coefficient_fit(
            azimuth=t_th_guess[:, 0],
            ydata=data_as_class.conversion(t_th_guess[:, 1], azm=t_th_guess[:, 0]),
            inp_param=temp_param,
            param_str=param_str + "_" + comp,
            fit_method="leastsq",
        )
        temp_param = fout.params

        logger.log_lmfit_obj(temp_param, level="DEBUG", space=True)

        # if debug:
        # temp_param.pretty_print()
        dfour.append(lmm.gather_param_errs_to_list(temp_param, param_str, comp))
    return dfour


def get_chunk_background_guess(settings_as_class, data_chunk_class, n, debug=False):
    """
    :param data_chunk_class:
    :param settings_as_class:
    :param chunks:
    :param count:
    :param n:
    :param debug:
    :return background_guess:

    FIXME: background_type has been removed/depreciated. It is no longer needed. It should be replaced by background_fixed
    """
    # Get indices of sorted two theta values excluding the masked values
    # tth_ord = ma.argsort(data_chunk_class.tth.compressed())
    tth_ord = np.argsort(data_chunk_class.tth)

    background_guess = [
        [0.0] for i in range(len(settings_as_class.subfit_orders["background"]))
    ]

    if "background_fixed" in settings_as_class.fit_orders:
        # this is not yet implemented but the option exists here where it is needed first.
        raise NotImplementedError

    else:
        if len(settings_as_class.subfit_orders["background"]) == 1:
            # assume background is present either at the left or right edges of the region.
            # FIXME: this assumes a positive peak. It may not work for absorption peaks. Not tested though.
            background_guess[0][0] = np.min(
                [
                    np.mean(data_chunk_class.intensity[tth_ord[:n]]),
                    np.mean(data_chunk_class.intensity[tth_ord[-n:]]),
                    # np.mean(data_chunk_class.intensity.compressed()[tth_ord[:n]]),
                    # np.mean(data_chunk_class.intensity.compressed()[tth_ord[-n:]]),
                ]
            )
        else:  # len(orders['background']) > 1:
            # first value (offset) is mean of left-hand values
            background_guess[0][0] = np.mean(
                data_chunk_class.intensity[tth_ord[:n]]
                # data_chunk_class.intensity.compressed()[tth_ord[:n]]
            )
            # if there are more, then calculate a gradient guess.
            background_guess[1][0] = (
                np.mean(data_chunk_class.intensity[tth_ord[-n:]])
                - np.mean(data_chunk_class.intensity[tth_ord[:n]])
                # np.mean(data_chunk_class.intensity.compressed()[tth_ord[-n:]])
                # - np.mean(data_chunk_class.intensity.compressed()[tth_ord[:n]])
            ) / (
                data_chunk_class.tth[tth_ord[-1]] - data_chunk_class.tth[tth_ord[0]]
                # data_chunk_class.tth.compressed()[tth_ord[-1]]
                # - data_chunk_class.tth.compressed()[tth_ord[0]]
            )
            # leave all higher order terms as 0 -- assume they are small.

    return background_guess


def get_chunk_peak_guesses(
    settings_as_class,
    data_chunk_class,
    background_guess,
    n,
    w_guess_fraction,
    dfour,
    debug=False,
):
    """


    :param data_as_class:
    :param settings_as_class:
    :param background_guess:
    :param chunks:
    :param count:
    :param n:
    :param w_guess_fraction:
    :param dfour:
    :param debug:
    :return peaks, limits, p_fixed:
    """
    d_guess = []
    h_guess = []
    w_guess = []
    p_guess = []
    p_fixed = 0
    peaks = []
    lims = []

    for k in range(len(settings_as_class.subfit_orders["peak"])):
        # FIX ME: altered from locals call as now passed as None - check!
        if dfour:  # If the positions have been pre-guessed extract values from dfour.
            # if debug and k == 0:
            if k == 0:
                logger.debug(" ".join(map(str, [("dfour in locals")])))

            coeff_type = sf.params_get_type(
                settings_as_class.subfit_orders, "d", peak=k
            )
            d_guess = sf.coefficient_expand(
                np.mean(data_chunk_class.azm),
                dfour[k][0],
                coeff_type=coeff_type,
            )
            t_th_guess = data_chunk_class.conversion(
                d_guess, azm=np.mean(data_chunk_class.azm), reverse=True
            )
            # Finds the index of the closest two-theta to the d-spacing input
            idx = (np.abs(data_chunk_class.tth - t_th_guess)).argmin()
            # FIX ME: The mean of a number of the smallest values would be more stable.

            # Height is intensity of the closest pixel in d-spacing - background at that position
            h_guess = data_chunk_class.intensity[idx]
            if len(background_guess) > 1:
                h_guess = h_guess - (
                    background_guess[0][0]
                    + background_guess[1][0]
                    * (data_chunk_class.tth[idx] - data_chunk_class.tth.min())
                )
            elif len(background_guess) == 1:
                h_guess = h_guess - background_guess[0][0]

        else:  # 'guess' guesses from data slice - assuming a single peak
            # find the brightest pixels
            # get index of nth brightest pixel.
            # idx = np.argsort(data_chunk_class.intensity.compressed())[-n:][0]
            idx = np.argsort(data_chunk_class.intensity)[-n:][0]

            # height guess is nth highest intensity - background guess at this position
            # h_guess = (data_chunk_class.intensity.compressed())[idx]
            h_guess = (data_chunk_class.intensity)[idx]
            if len(background_guess) > 1:
                h_guess = h_guess - (
                    background_guess[0][0]
                    + background_guess[1][0]
                    * (
                        data_chunk_class.tth[idx]
                        # data_chunk_class.tth.compressed()[idx]
                        - data_chunk_class.tth.min()
                    )
                )
            elif len(background_guess) == 1:
                h_guess = h_guess - background_guess[0][0]

            # d-spacing of the highest nth intensity pixel
            # d_guess = data_chunk_class.dspace.compressed()[idx]
            d_guess = data_chunk_class.conversion(data_chunk_class.tth[idx])

        # w_guess is fractional width of the data range
        w_guess = (
            (np.max(data_chunk_class.tth) - np.min(data_chunk_class.tth))
            / w_guess_fraction
            / len(settings_as_class.subfit_orders["peak"])
        )
        # FIX ME: This is a bit crude. Is there a better way to do it?

        # If profile_fixed exists then set p_guess to profile_fixed values and set p_fixed to 1
        p_guess = 0.5  # Guess half if solving for profile
        p_fixed = 0  # Set to 0 so solving unless profile_fixed exists.
        if "profile_fixed" in settings_as_class.subfit_orders["peak"][k]:
            # Profile fixed is the list of coefficients if the profile is fixed.
            # FIX ME: profile fixed must have the same number of coefficients as required by
            # profile.

            coeff_type = sf.params_get_type(
                settings_as_class.subfit_orders, "p", peak=k
            )
            if "symmetry" in settings_as_class.subfit_orders["peak"][k]:
                symm = settings_as_class.subfit_orders["peak"][k]["symmetry"]
            else:
                symm = 1
            p_guess = sf.coefficient_expand(
                np.mean(data_chunk_class.azm) * symm,
                param=settings_as_class.subfit_orders["peak"][k]["profile_fixed"],
                coeff_type=coeff_type,
            )
            p_fixed = 1

        peaks.append(
            {
                "height": [h_guess],
                "d-space": [d_guess],
                "width": [w_guess],
                "profile": [p_guess],
            }
        )

        # DMF added needs checking - required to drive fit and avoid failures
        lims.append(
            lmm.parse_bounds(
                settings_as_class.fit_bounds,
                data_chunk_class,
                param=["height", "d-space", "width", "profile"],
            )
        )

    limits = {
        "background": lmm.parse_bounds(
            settings_as_class.fit_bounds,
            data_chunk_class,
            param=["background"],
        )["background"],
        "peak": lims,
    }
    return peaks, limits, p_fixed


def fit_chunks(
    data_as_class,
    settings_as_class,
    fit_method="least_squares",
    mode="fit",
    histogram_type=None,  # "width",
    histogram_bins=None,
    max_n_f_eval=400,
    save_fit=False,
    debug=False,
):
    """
    Take the raw data, fit the chunks and return the chunk fits
    :param fit_method:
    :param data_as_class:
    :param settings_as_class:
    :param save_fit:
    :param debug:
    :param fit_method:
    :return chunk_params:
    """

    peeks = len(settings_as_class.subfit_orders["peak"])
    bg_length = len(settings_as_class.subfit_orders["background"])

    if "PeakPositionSelection" not in settings_as_class.subfit_orders:
        if peeks > 1:
            p = "peaks"
        else:
            p = "peak"
        logger.debug(
            " ".join(
                map(
                    str,
                    [
                        (
                            "No previous fits or selections. Assuming %i %s and group fitting in azimuth..."
                            % (peeks, p)
                        )
                    ],
                )
            )
        )
        dfour = None
        # FIXME: passed as None now - check functions as expected
    else:
        logger.debug(
            " ".join(map(str, [("Using manual selections for initial guesses...")]))
        )
        # FIXME: Need to check that the num. of peaks for which we have parameters is the same as the
        # number of peaks guessed at.
        # dfour = get_manual_guesses(peeks, orders, bounds, twotheta, debug=None)
        dfour = get_manual_guesses(settings_as_class, data_as_class, debug=debug)

    # Get chunks according to detector type.
    if mode != "fit":  # cascade
        chunks, azichunks = data_as_class.bins(settings_as_class, cascade=True)
    else:
        chunks, azichunks = data_as_class.bins(settings_as_class)
    # Final output list of azimuths with corresponding twotheta_0,h,w

    # setup arrays
    new_azi_chunks = []
    if mode == "fit" or mode == "cascade":
        # bunch of settings
        # only compute the fit and save it if there are sufficient data
        min_dat = 21  # minimum data in each chunk
        n = 5  # how many data to use in constructing guesses.
        w_guess_fraction = 10.0
        # N.B. if min_dat/n is too large the guesses will become very strange.
        # FIXME: These should be input variables (for use in extremes)
        # FIXME: possibly do this better using scipy.signal.find or scipy.signal.find_peaks_cwt

    else:
        pass

    out_vals = {}
    out_vals["chunks"] = []
    out_vals["d"] = [[] for _ in range(peeks)]
    out_vals["d_err"] = [[] for _ in range(peeks)]
    out_vals["h"] = [[] for _ in range(peeks)]
    out_vals["h_err"] = [[] for _ in range(peeks)]
    out_vals["w"] = [[] for _ in range(peeks)]
    out_vals["w_err"] = [[] for _ in range(peeks)]
    out_vals["p"] = [[] for _ in range(peeks)]
    out_vals["p_err"] = [[] for _ in range(peeks)]
    out_vals["bg"] = [[] for _ in range(bg_length)]
    out_vals["bg_err"] = [[] for _ in range(bg_length)]

    out_vals["peak"] = io.peak_string(settings_as_class.subfit_orders)

    for j in range(len(chunks)):
        # logger.info(" ".join(map(str, [('\nFitting to data chunk ' + str(j + 1) + ' of ' + str(len(chunks)) + '\n')])))
        logger.debug(
            " ".join(
                map(
                    str,
                    [
                        (
                            "Fitting to data chunk %s of %s"
                            % (str(j + 1), str(len(chunks)))
                        )
                    ],
                )
            )
        )

        # make data class for chunks.
        chunk_data = data_as_class.duplicate()
        # reduce data to a subset
        # FIXME: this is crude but I am not convinced that it needs to be contained within the data class.
        # FEXME: maybe I need to reconstruct the data class so that dat_class.tth is a function that applies a mask when called. but this will be slower.
        chunk_data.intensity = chunk_data.intensity.flatten()[chunks[j]].compressed()
        # logger.info(" ".join(map(str, [(type(chunk_data.intensity))])))
        # logger.info(" ".join(map(str, [(chunk_data.intensity.dtype)])))
        # stop
        chunk_data.tth = chunk_data.tth.flatten()[chunks[j]].compressed()
        chunk_data.azm = chunk_data.azm.flatten()[chunks[j]].compressed()
        # chunk_data.dspace = chunk_data.dspace.flatten()[chunks[j]].compressed()

        # find other output from intensities
        if mode == "maxima":
            # get maximum from each chunk
            out_vals["h"][0].append(np.max(chunk_data.intensity))
            out_vals["chunks"].append(azichunks[j])
            new_azi_chunks.append(azichunks[j])

        elif mode == "range":
            # get maximum from each chunk
            out_vals["h"][0].append(
                np.max(chunk_data.intensity) - np.min(chunk_data.intensity)
            )
            out_vals["chunks"].append(azichunks[j])
            new_azi_chunks.append(azichunks[j])

        elif mode == "98thpercentile":
            # FIXME: this is crude and could be done better -- i.e. with a switch for the percentile
            # get 98th percentils from each chunk
            raise NotImplementedError

        elif mode == "fit" or mode == "cascade":
            # Define parameters to pass to fit
            params = Parameters()

            # if ma.MaskedArray.count(chunk_data.intensity) >= min_dat:
            if len(chunk_data.intensity) >= min_dat:
                # integrate (smooth) the chunks
                if histogram_type != None:
                    chunk_data.tth, chunk_data.intensity, chunk_data.azm = (
                        hist.histogram1d(
                            chunk_data.tth,
                            chunk_data.intensity,
                            azi=chunk_data.azm,
                            histogram_type=histogram_type,
                            bin_n=histogram_bins,
                            debug=debug,
                        )
                    )

                # append azimuth to output
                new_azi_chunks.append(azichunks[j])

                # Background estimates
                background_guess = get_chunk_background_guess(
                    settings_as_class, chunk_data, n, debug=debug
                )

                # # Organise guesses to be refined.
                peaks, limits, p_fixed = get_chunk_peak_guesses(
                    settings_as_class,
                    chunk_data,
                    background_guess,
                    n,
                    w_guess_fraction,
                    dfour,
                    debug,
                )

<<<<<<< HEAD
                # Chunks limited to no Fourier expansion so only single value per polynomial order.
                for b in range(len(background_guess)):
                    if b == 0:
                        vary = True
                        if limits["background"][0] == limits["background"][1]:
                            # catch incase there is no intensity in the chunk.
                            limits["background"][0] -= 0.1
                            limits["background"][1] += 0.1
                            vary = False
                        params.add(
                            "bg_c" + str(b) + "_f" + str(0),
                            background_guess[b][0],
                            min=limits["background"][0],
                            max=limits["background"][1],
                            vary=vary,
                        )
                    else:
                        params.add(
                            "bg_c" + str(b) + "_f" + str(0), background_guess[b][0]
                        )
=======


>>>>>>> 20da5a72
                comp_list = ["h", "d", "w", "p"]
                comp_names = ["height", "d-space", "width", "profile"]
                
                local_orders = deepcopy(settings_as_class.subfit_orders)
                for b in range(len(local_orders["background"])):
                    local_orders["background"][b] = 0
                for pk in range(len(peaks)):
                    for i in range(len(comp_names)):
                        val =  local_orders["peak"][pk][comp_names[i]]
                        # print(val)
                        if isinstance(val, int):
                            # has to be single value with no constraints.
                            if val > 0:
                                local_orders["peak"][pk][comp_names[i]] = 0
                                
                        elif len(sc.SeriesConstraints(local_orders["peak"][pk][comp_names[i]]))>0:
                                #if length >0 there has to be constrains on the peak parameters
                                
                                local_orders["peak"][pk][comp_names[i]] = [0] + sc.SeriesConstraints(local_orders["peak"][pk][comp_names[i]])
                            
                        else:
<<<<<<< HEAD
                            vary = True
                        if (
                            limits["peak"][pk][comp_names[cp]][0]
                            == limits["peak"][pk][comp_names[cp]][1]
                        ):
                            # catch incase there is no intensity in the chunk.
                            limits["peak"][pk][comp_names[cp]][0] -= 0.1
                            limits["peak"][pk][comp_names[cp]][1] += 0.1
                            vary = False
                        params.add(
                            "peak_" + str(pk) + "_" + comp_list[cp] + "0",
                            peaks[pk][comp_names[cp]][0],
                            min=limits["peak"][pk][comp_names[cp]][0],
                            max=limits["peak"][pk][comp_names[cp]][1],
                            vary=vary,
                        )

                logger.debug(
                    " ".join(
                        map(str, [("Initiallised chunk; %i/%i" % (j, len(chunks)))])
                    )
                )
                logger.log_lmfit_obj(params, level="DEBUG", space=True)

                if logger.is_below_level("DEBUG") is True:
=======
                            # the orders a list of numbers - in which case stil
                            # have to be reduced to 0
                                local_orders["peak"][pk][comp_names[i]] = 0
                                
                params = lmm.initiate_all_params_for_fit(settings_as_class,
                                                chunk_data,
                                                peak_orders = local_orders,
                                                values={"background": background_guess, "peak": peaks},
                                                types=False)
               
                logger.debug(" ".join(map(str, [("Initiallised chunk; %i/%i" % (j, len(chunks)) )] )))
                lg.pretty_print_to_logger(params, level="DEBUG", space=True)
                # if debug:
                if lg.make_logger_output(level="DEBUG"):                
>>>>>>> 20da5a72
                    # keep the original params for plotting afterwards
                    guess = params

                # Run actual fit
                fit = lmm.fit_model(
                    chunk_data,  # needs to contain intensity, tth, azi (as chunks), conversion factor
                    local_orders,
                    params,
                    fit_method=fit_method,
                    max_n_fev=max_n_f_eval,
                    weights=None,
                )
                params = fit.params  # update lmfit parameters

                # if debug:
                logger.debug(
                    " ".join(map(str, [("Fitted chunk; %i/%i" % (j, len(chunks)))]))
                )
                logger.log_lmfit_obj(params, level="DEBUG", space=True)

                # get values from fit and append to arrays for output
                for i in range(len(background_guess)):
                    out_vals["bg"][i].append(params["bg_c" + str(i) + "_f0"].value)
                    out_vals["bg_err"][i].append(params["bg_c" + str(i) + "_f0"].stderr)
                comp_list = ["h", "d", "w", "p"]
                comp_names = ["height", "d-space", "width", "profile"]
                for pk in range(len(peaks)):
                    for cp in range(len(comp_list)):
                        out_vals[comp_list[cp]][pk].append(
                            params["peak_" + str(pk) + "_" + comp_list[cp] + "0"].value
                        )
                        out_vals[comp_list[cp] + "_err"][pk].append(
                            params["peak_" + str(pk) + "_" + comp_list[cp] + "0"].stderr
                        )

                out_vals["chunks"].append(azichunks[j])

                # plot the fits.
<<<<<<< HEAD
                if logger.is_below_level("DEBUG") is True:
=======
                if lg.make_logger_output(level="DEBUG"):
>>>>>>> 20da5a72
                    tth_plot = chunk_data.tth
                    int_plot = chunk_data.intensity
                    azm_plot = chunk_data.azm
                    # required for plotting energy dispersive data. - but I am not sure why
                    azm_plot = ma.array(azm_plot, mask=(~np.isfinite(azm_plot)))
                    gmodel = Model(
                        lmm.peaks_model,
                        independent_vars=["two_theta", "azimuth"],
                        data_class=chunk_data,
                        orders=settings_as_class.subfit_orders,
                    )
                    tth_model = np.linspace(
                        np.min(chunk_data.tth),
                        np.max(chunk_data.tth),
                        100,
                    )
                    azm_model = tth_model * 0 + np.mean(azm_plot)

                    mod_plot = gmodel.eval(
                        params=params,
                        two_theta=tth_model,
                        azimuth=azm_model,
                    )
                    guess_plot = gmodel.eval(
                        params=guess,
                        two_theta=tth_model,
                        azimuth=azm_model,
                    )
                    plt.plot(tth_plot, int_plot, ".", label="data")
                    plt.plot(
                        tth_model,
                        np.array(guess_plot).flatten(),
                        marker="",
                        color="green",
                        linewidth=2,
                        linestyle="dashed",
                        label="guess",
                    )
                    plt.plot(
                        tth_model,
                        np.array(mod_plot).flatten(),
                        marker="",
                        color="red",
                        linewidth=2,
                        label="fit",
                    )
                    plt.legend()
                    plt.title(
                        (
                            (
                                io.peak_string(settings_as_class.subfit_orders)
                                + "; azimuth = %.1f"
                            )
                            % azichunks[j]
                        )
                    )
                    plt.show()
            else:
                # there are not enough data to fit for the chunks
                pass

        else:
            raise ValueError("The mode for processing the chunks is not recognised.")

    return out_vals, new_azi_chunks


def fit_series(
    master_params,
    data,
    settings_as_class,
    start_end=[0, 360],
    debug=False,
    save_fit=False,
    max_n_f_eval=400,
):
    orders = settings_as_class.subfit_orders

    # Initiate background parameters and perform an initial fit
    comp = "bg"
    for b in range(len(orders["background"])):
        param_str = "bg_c" + str(b)
        comp = "f"

        logger.log_lmfit_obj(master_params, level="DEBUG", space=True)
        master_params = lmm.un_vary_params(
            master_params, param_str, comp
        )  # set other parameters to not vary
        master_params = lmm.vary_params(
            master_params, param_str, comp
        )  # set these parameters to vary
        if isinstance(
            orders["background"][b], list
        ):  # set part of these parameters to not vary
            master_params = lmm.un_vary_part_params(
                master_params, param_str, comp, orders["background"][b]
            )

        azimuth = data[1]
        data_vals = data[0]["bg"][b]
        data_val_errors = data[0]["bg_err"][b]

        fout = lmm.coefficient_fit(
            azimuth=azimuth,
            ydata=data_vals,
            inp_param=master_params,
            param_str=param_str + "_" + comp,
            symmetry=1,
            errs=data_val_errors,
            fit_method="leastsq",
        )
        master_params = fout.params

    # initiate peak(s)
    for j in range(len(orders["peak"])):
        # defines peak string to start parameter name
        param_str = "peak_" + str(j)

        comp_list = ["h", "d", "w", "p"]
        comp_names = ["height", "d-space", "width", "profile"]

        for cp in range(len(comp_list)):
            comp = comp_list[cp]
            if comp == "d":
                symmetry = 1
            if "symmetry" in orders["peak"][j]:
                symmetry = orders["peak"][j]["symmetry"]
            else:
                symmetry = 1

            if comp_names[cp] + "_fixed" in orders["peak"][j]:
                fixed = 1
                # data_vals are not needed
                # data_val_errors are not needed.
            else:
                fixed = 0
                data_vals = data[0][comp][j]
                data_val_errors = data[0][comp][j]

            #     # FIX ME: this was not checked properly.the values it feeds are not necessarily correct
            #     # and the fixed parameters might be fit for.
            # coeff_type = pf.params_get_type(orders, comp, peak=j)
            n_coeff = sf.get_number_coeff(orders, comp, peak=j, azimuths=data[1])
            master_params = lmm.un_vary_params(
                master_params, param_str, comp
            )  # set other parameters to not vary
            if fixed == 0:
                master_params = lmm.vary_params(
                    master_params, param_str, comp
                )  # set these parameters to vary
                if isinstance(
                    sc.SeriesValues(orders["peak"][j][comp_names[cp]]), list
                ):  # set part of these parameters to not vary
                    master_params = lmm.un_vary_part_params(
                        master_params,
                        param_str,
                        comp,
                        orders["peak"][j][comp_names[cp]],
                    )
                # catch to make sure there are not more coefficients than chunks
                if n_coeff > len(np.unique(data[1])):
                    o = int(np.floor(len(np.unique(data[1])) / 2 - 1))
                    un_vary = [x for x in range(0, o)]
                    master_params = lmm.un_vary_part_params(
                        master_params, param_str, comp, un_vary
                    )
                fout = lmm.coefficient_fit(
                    azimuth=data[1],
                    ydata=data_vals,
                    inp_param=master_params,
                    param_str=param_str + "_" + comp,
                    symmetry=symmetry,
                    errs=data_val_errors,
                    fit_method="leastsq",
                    max_nfev=max_n_f_eval,
                )

            master_params = fout.params
    
    # if 1:  # debug:
    logger.debug(" ".join(map(str, [("Parameters after initial Fourier fits")])))
    logger.log_lmfit_obj(master_params, level="DEBUG", space=True)

    # plot output of series fits....
    if logger.is_below_level("DEBUG") is True:
        x_lims = start_end
        azi_plot = range(np.int_(x_lims[0]), np.int_(x_lims[1]), 2)
        gmodel = Model(sf.coefficient_expand, independent_vars=["azimuth"])

        comp_list = ["h", "d", "w", "p"]
        comp_names = ["height", "d-space", "width", "profile"]

        # loop over peak parameters and plot.
        fig = plt.figure()
        ax = []
        for i in range(len(comp_list)):
            ax.append(fig.add_subplot(5, 1, i + 1))
            ax[i].set_title(comp_names[i])
            ax[i].set_xlim(x_lims)
            for j in range(len(orders["peak"])):
                param_str = "peak_" + str(j)
                comp = comp_list[i]
                if "symmetry" in orders["peak"][j].keys() and comp != "d":
                    symm = orders["peak"][j]["symmetry"]
                else:
                    symm = 1
                temp = lmm.gather_param_errs_to_list(master_params, param_str, comp)
                temp_tp = sf.get_series_type(master_params, param_str, comp)
                if temp_tp == 5:
                    az_plt = np.array(data[1])
                else:
                    az_plt = azi_plot
                gmod_plot = gmodel.eval(
                    params=master_params,
                    azimuth=np.array(az_plt) * symm,
                    param=temp[0],
                    coeff_type=temp_tp,
                )
                ax[i].scatter(data[1], data[0][comp][j], s=10)
                ax[i].plot(
                    az_plt,
                    gmod_plot,
                )
                # set x-labels by data type.
                # if notthing in the data class then continue
                try:
                    label_x = settings_as_class.data_class.dispersion_ticks(
                        disp_ticks=ax[i + 1].get_xticks
                    )
                    ax[i + 1].set_xticks(label_x)
                except:
                    pass

        # plot background
        for k in range(len(orders["background"])):
            x_plt = len(orders["background"])
            y_plt = len(orders["background"]) * 4 + k + 1
            ax.append(fig.add_subplot(5, x_plt, y_plt))
            ax[i + k + 1].set_title("Background " + str(k))

            param_str = "bg_c" + str(k)
            comp = "f"
            temp = lmm.gather_param_errs_to_list(master_params, param_str, comp)
            temp_tp = sf.get_series_type(master_params, param_str, comp)
            if temp_tp == 5:
                az_plt = np.array(data[1])
            else:
                az_plt = azi_plot
            gmod_plot = gmodel.eval(
                params=master_params,
                azimuth=np.array(az_plt),
                param=temp[0],
                coeff_type=temp_tp,
            )
            ax[i + k + 1].scatter(data[1], data[0]["bg"][k], s=10)
            ax[i + k + 1].plot(
                az_plt,
                gmod_plot,
            )
            ax[i + k + 1].set_xlim(x_lims)
            # set x-labels by data type.
            # if notthing in the data class then continue
            try:
                label_x = settings_as_class.data_class.dispersion_ticks(
                    disp_ticks=ax[i + k + 1].get_xticks
                )
                ax[i + k + 1].set_xticks(label_x)
            except:
                pass

        fig.suptitle(io.peak_string(orders) + "; Fits to Chunks")

        if save_fit:
            filename = io.make_outfile_name(
                settings_as_class.subfit_filename,
                directory=settings_as_class.output_directory,
                additional_text="ChunksFit",
                orders=orders,
                extension=".png",
                overwrite=False,
            )
            fig.savefig(filename)
        plt.show()
        plt.close()

    return master_params<|MERGE_RESOLUTION|>--- conflicted
+++ resolved
@@ -5,31 +5,19 @@
 # CPF_XRD_FitSubpattern
 # Script fits subset of the data with peaks of pre-defined Fourier orders
 
+from copy import deepcopy
+
 import matplotlib.pyplot as plt
 import numpy as np
-from copy import deepcopy
 import numpy.ma as ma
 from lmfit import Model, Parameters
 
 import cpf.histograms as hist
 import cpf.IO_functions as io
 import cpf.lmfit_model as lmm
-<<<<<<< HEAD
-
-# import cpf.logger_functions as lg
+import cpf.series_constraints as sc
 import cpf.series_functions as sf
-from cpf.logger_functions import CPFLogger
-
-# from cpf.XRD_FitPattern import logger
-# from cpf.logger_functions import logger
-
-logger = CPFLogger("cpf.fitsubpattern_chunks")
-=======
-import cpf.histograms as hist
-import cpf.series_constraints as sc
-from cpf.XRD_FitPattern import logger
-import cpf.logger_functions as lg
->>>>>>> 20da5a72
+from cpf.logger_functions import logger
 
 
 def get_manual_guesses(settings_as_class, data_as_class, debug=False):
@@ -488,69 +476,49 @@
                     debug,
                 )
 
-<<<<<<< HEAD
-                # Chunks limited to no Fourier expansion so only single value per polynomial order.
-                for b in range(len(background_guess)):
-                    if b == 0:
-                        vary = True
-                        if limits["background"][0] == limits["background"][1]:
-                            # catch incase there is no intensity in the chunk.
-                            limits["background"][0] -= 0.1
-                            limits["background"][1] += 0.1
-                            vary = False
-                        params.add(
-                            "bg_c" + str(b) + "_f" + str(0),
-                            background_guess[b][0],
-                            min=limits["background"][0],
-                            max=limits["background"][1],
-                            vary=vary,
-                        )
-                    else:
-                        params.add(
-                            "bg_c" + str(b) + "_f" + str(0), background_guess[b][0]
-                        )
-=======
-
-
->>>>>>> 20da5a72
                 comp_list = ["h", "d", "w", "p"]
                 comp_names = ["height", "d-space", "width", "profile"]
-                
+
                 local_orders = deepcopy(settings_as_class.subfit_orders)
                 for b in range(len(local_orders["background"])):
                     local_orders["background"][b] = 0
                 for pk in range(len(peaks)):
                     for i in range(len(comp_names)):
-                        val =  local_orders["peak"][pk][comp_names[i]]
+                        val = local_orders["peak"][pk][comp_names[i]]
                         # print(val)
                         if isinstance(val, int):
                             # has to be single value with no constraints.
                             if val > 0:
                                 local_orders["peak"][pk][comp_names[i]] = 0
-                                
-                        elif len(sc.SeriesConstraints(local_orders["peak"][pk][comp_names[i]]))>0:
-                                #if length >0 there has to be constrains on the peak parameters
-                                
-                                local_orders["peak"][pk][comp_names[i]] = [0] + sc.SeriesConstraints(local_orders["peak"][pk][comp_names[i]])
-                            
+
+                        elif (
+                            len(
+                                sc.SeriesConstraints(
+                                    local_orders["peak"][pk][comp_names[i]]
+                                )
+                            )
+                            > 0
+                        ):
+                            # if length >0 there has to be constrains on the peak parameters
+
+                            local_orders["peak"][pk][comp_names[i]] = [
+                                0
+                            ] + sc.SeriesConstraints(
+                                local_orders["peak"][pk][comp_names[i]]
+                            )
+
                         else:
-<<<<<<< HEAD
-                            vary = True
-                        if (
-                            limits["peak"][pk][comp_names[cp]][0]
-                            == limits["peak"][pk][comp_names[cp]][1]
-                        ):
-                            # catch incase there is no intensity in the chunk.
-                            limits["peak"][pk][comp_names[cp]][0] -= 0.1
-                            limits["peak"][pk][comp_names[cp]][1] += 0.1
-                            vary = False
-                        params.add(
-                            "peak_" + str(pk) + "_" + comp_list[cp] + "0",
-                            peaks[pk][comp_names[cp]][0],
-                            min=limits["peak"][pk][comp_names[cp]][0],
-                            max=limits["peak"][pk][comp_names[cp]][1],
-                            vary=vary,
-                        )
+                            # the orders a list of numbers - in which case stil
+                            # have to be reduced to 0
+                            local_orders["peak"][pk][comp_names[i]] = 0
+
+                params = lmm.initiate_all_params_for_fit(
+                    settings_as_class,
+                    chunk_data,
+                    peak_orders=local_orders,
+                    values={"background": background_guess, "peak": peaks},
+                    types=False,
+                )
 
                 logger.debug(
                     " ".join(
@@ -558,24 +526,8 @@
                     )
                 )
                 logger.log_lmfit_obj(params, level="DEBUG", space=True)
-
-                if logger.is_below_level("DEBUG") is True:
-=======
-                            # the orders a list of numbers - in which case stil
-                            # have to be reduced to 0
-                                local_orders["peak"][pk][comp_names[i]] = 0
-                                
-                params = lmm.initiate_all_params_for_fit(settings_as_class,
-                                                chunk_data,
-                                                peak_orders = local_orders,
-                                                values={"background": background_guess, "peak": peaks},
-                                                types=False)
-               
-                logger.debug(" ".join(map(str, [("Initiallised chunk; %i/%i" % (j, len(chunks)) )] )))
-                lg.pretty_print_to_logger(params, level="DEBUG", space=True)
                 # if debug:
-                if lg.make_logger_output(level="DEBUG"):                
->>>>>>> 20da5a72
+                if logger.is_below_level(level="DEBUG"):
                     # keep the original params for plotting afterwards
                     guess = params
 
@@ -614,11 +566,7 @@
                 out_vals["chunks"].append(azichunks[j])
 
                 # plot the fits.
-<<<<<<< HEAD
-                if logger.is_below_level("DEBUG") is True:
-=======
-                if lg.make_logger_output(level="DEBUG"):
->>>>>>> 20da5a72
+                if logger.is_below_level(level="DEBUG"):
                     tth_plot = chunk_data.tth
                     int_plot = chunk_data.intensity
                     azm_plot = chunk_data.azm
@@ -797,7 +745,7 @@
                 )
 
             master_params = fout.params
-    
+
     # if 1:  # debug:
     logger.debug(" ".join(map(str, [("Parameters after initial Fourier fits")])))
     logger.log_lmfit_obj(master_params, level="DEBUG", space=True)
