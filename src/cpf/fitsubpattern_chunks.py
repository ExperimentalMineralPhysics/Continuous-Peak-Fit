#!/usr/bin/env python

__all__ = ["get_manual_guesses", "get_chunk_background_guess", "fit_chunks"]

# CPF_XRD_FitSubpattern
# Script fits subset of the data with peaks of pre-defined Fourier orders

from copy import deepcopy

import matplotlib.pyplot as plt
import numpy as np
import numpy.ma as ma
from lmfit import Model, Parameters

import cpf.histograms as hist
import cpf.lmfit_model as lmm
import cpf.series_constraints as sc
import cpf.series_functions as sf
from cpf.IO_functions import make_outfile_name, peak_string
<<<<<<< HEAD
from cpf.util.logging import get_logger

logger = get_logger("cpf.fitsubpattern_chunks")
=======
from cpf.logging import CPFLogger

logger = CPFLogger("cpf.fitsubpattern_chunks")
>>>>>>> 405fe1ac


def get_manual_guesses(settings_as_class, data_as_class, debug=False):
    """
    :param data_as_class:
    :param settings_as_class:
    :param debug:
    :return dfour:
    """

    peeks = len(settings_as_class.subfit_orders["peak"])
    t_th_guesses = np.array(settings_as_class.subfit_orders["PeakPositionSelection"])

    settings_as_class.validate_position_selection(
        peak_set=settings_as_class.subfit_order_position, report=False
    )

    # for future use in setting limits
    dist = np.max(t_th_guesses[:, 2]) - np.min(t_th_guesses[:, 2])
    width_change = dist / (2**peeks)
    peak_vals = np.unique(t_th_guesses[:, 2])

    # Fit Fourier series to two-theta/d-spacing for each peak
    # FIX ME: this fitting should be done to the d-spacing not the tth/energy. Probably need to import
    # the detector functions to make this happen.
    dfour = []
    for j in range(peeks):
        peek = j + 1
        t_th_guess = t_th_guesses[t_th_guesses[:, 0] == peek, 1:]
        param_str = "peak_" + str(j)
        comp = "d"
        lims = lmm.parse_bounds(
            settings_as_class.fit_bounds, data_as_class, 0, 0, param=["d-space"]
        )
        # get coefficient type
        coeff_type = sf.params_get_type(settings_as_class.subfit_orders, comp, peak=j)

        # for guesses make sure there are not too many coefficients.
        n_coeff = sf.get_number_coeff(settings_as_class.subfit_orders, comp)

        if n_coeff > len(t_th_guess[:, 0]):
            o = int(np.floor(len(t_th_guess[:, 0]) / 2 - 1))
            # FIX ME: this should be a function!! and should check the series type.
        else:
            o = settings_as_class.subfit_orders["peak"][j]["d-space"]

        temp_param = Parameters()
        temp_param = lmm.initiate_params(
            inp_param=temp_param,
            param_str=param_str,
            coeff_type=coeff_type,
            comp=comp,
            trig_orders=sc.SeriesValues(o),
            limits=lims["d-space"],
            value=data_as_class.conversion(t_th_guess[0, 1], azm=t_th_guess[0, 1]),
        )
        fout = lmm.coefficient_fit(
            azimuth=t_th_guess[:, 0],
            ydata=data_as_class.conversion(t_th_guess[:, 1], azm=t_th_guess[:, 0]),
            inp_param=temp_param,
            param_str=param_str + "_" + comp,
            fit_method="leastsq",
        )
        temp_param = fout.params

        logger.log_lmfit_obj(temp_param, level="DEBUG", space=True)

        # if debug:
        # temp_param.pretty_print()
        dfour.append(lmm.gather_param_errs_to_list(temp_param, param_str, comp))
    return dfour


def get_chunk_background_guess(settings_as_class, data_chunk_class, n, debug=False):
    """
    :param data_chunk_class:
    :param settings_as_class:
    :param chunks:
    :param count:
    :param n:
    :param debug:
    :return background_guess:

    FIXME: background_type has been removed/depreciated. It is no longer needed. It should be replaced by background_fixed
    """
    # Get indices of sorted two theta values excluding the masked values
    # tth_ord = ma.argsort(data_chunk_class.tth.compressed())
    tth_ord = np.argsort(data_chunk_class.tth)

    background_guess = [
        [0.0] for i in range(len(settings_as_class.subfit_orders["background"]))
    ]

    if "background_fixed" in settings_as_class.fit_orders:
        # this is not yet implemented but the option exists here where it is needed first.
        raise NotImplementedError

    else:
        if len(settings_as_class.subfit_orders["background"]) == 1:
            # assume background is present either at the left or right edges of the region.
            # FIXME: this assumes a positive peak. It may not work for absorption peaks. Not tested though.
            background_guess[0][0] = np.min(
                [
                    np.mean(data_chunk_class.intensity[tth_ord[:n]]),
                    np.mean(data_chunk_class.intensity[tth_ord[-n:]]),
                    # np.mean(data_chunk_class.intensity.compressed()[tth_ord[:n]]),
                    # np.mean(data_chunk_class.intensity.compressed()[tth_ord[-n:]]),
                ]
            )
        else:  # len(orders['background']) > 1:
            # first value (offset) is mean of left-hand values
            background_guess[0][0] = np.mean(
                data_chunk_class.intensity[tth_ord[:n]]
                # data_chunk_class.intensity.compressed()[tth_ord[:n]]
            )
            # if there are more, then calculate a gradient guess.
            background_guess[1][0] = (
                np.mean(data_chunk_class.intensity[tth_ord[-n:]])
                - np.mean(data_chunk_class.intensity[tth_ord[:n]])
                # np.mean(data_chunk_class.intensity.compressed()[tth_ord[-n:]])
                # - np.mean(data_chunk_class.intensity.compressed()[tth_ord[:n]])
            ) / (
                data_chunk_class.tth[tth_ord[-1]] - data_chunk_class.tth[tth_ord[0]]
                # data_chunk_class.tth.compressed()[tth_ord[-1]]
                # - data_chunk_class.tth.compressed()[tth_ord[0]]
            )
            # leave all higher order terms as 0 -- assume they are small.

    return background_guess


def get_chunk_peak_guesses(
    settings_as_class,
    data_chunk_class,
    background_guess,
    n,
    w_guess_fraction,
    dfour,
    debug=False,
):
    """


    :param data_as_class:
    :param settings_as_class:
    :param background_guess:
    :param chunks:
    :param count:
    :param n:
    :param w_guess_fraction:
    :param dfour:
    :param debug:
    :return peaks, limits, p_fixed:
    """
    d_guess = []
    h_guess = []
    w_guess = []
    p_guess = []
    p_fixed = 0
    peaks = []
    lims = []

    for k in range(len(settings_as_class.subfit_orders["peak"])):
        # FIX ME: altered from locals call as now passed as None - check!
        if dfour:  # If the positions have been pre-guessed extract values from dfour.
            # if debug and k == 0:
            if k == 0:
                logger.debug(" ".join(map(str, [("dfour in locals")])))

            coeff_type = sf.params_get_type(
                settings_as_class.subfit_orders, "d", peak=k
            )
            d_guess = sf.coefficient_expand(
                np.mean(data_chunk_class.azm),
                dfour[k][0],
                coeff_type=coeff_type,
            )
            t_th_guess = data_chunk_class.conversion(
                d_guess, azm=np.mean(data_chunk_class.azm), reverse=True
            )
            # Finds the index of the closest two-theta to the d-spacing input
            idx = (np.abs(data_chunk_class.tth - t_th_guess)).argmin()
            # FIX ME: The mean of a number of the smallest values would be more stable.

            # Height is intensity of the closest pixel in d-spacing - background at that position
            h_guess = data_chunk_class.intensity[idx]
            if len(background_guess) > 1:
                h_guess = h_guess - (
                    background_guess[0][0]
                    + background_guess[1][0]
                    * (data_chunk_class.tth[idx] - data_chunk_class.tth.min())
                )
            elif len(background_guess) == 1:
                h_guess = h_guess - background_guess[0][0]

        else:  # 'guess' guesses from data slice - assuming a single peak
            # find the brightest pixels
            # get index of nth brightest pixel.
            # idx = np.argsort(data_chunk_class.intensity.compressed())[-n:][0]
            idx = np.argsort(data_chunk_class.intensity)[-n:][0]

            # height guess is nth highest intensity - background guess at this position
            # h_guess = (data_chunk_class.intensity.compressed())[idx]
            h_guess = (data_chunk_class.intensity)[idx]
            if len(background_guess) > 1:
                h_guess = h_guess - (
                    background_guess[0][0]
                    + background_guess[1][0]
                    * (
                        data_chunk_class.tth[idx]
                        # data_chunk_class.tth.compressed()[idx]
                        - data_chunk_class.tth.min()
                    )
                )
            elif len(background_guess) == 1:
                h_guess = h_guess - background_guess[0][0]

            # d-spacing of the highest nth intensity pixel
            # d_guess = data_chunk_class.dspace.compressed()[idx]
            d_guess = data_chunk_class.conversion(data_chunk_class.tth[idx])

        # w_guess is fractional width of the data range
        w_guess = (
            (np.max(data_chunk_class.tth) - np.min(data_chunk_class.tth))
            / w_guess_fraction
            / len(settings_as_class.subfit_orders["peak"])
        )
        # FIX ME: This is a bit crude. Is there a better way to do it?

        # If profile_fixed exists then set p_guess to profile_fixed values and set p_fixed to 1
        p_guess = 0.5  # Guess half if solving for profile
        p_fixed = 0  # Set to 0 so solving unless profile_fixed exists.
        if "profile_fixed" in settings_as_class.subfit_orders["peak"][k]:
            # Profile fixed is the list of coefficients if the profile is fixed.
            # FIX ME: profile fixed must have the same number of coefficients as required by
            # profile.

            coeff_type = sf.params_get_type(
                settings_as_class.subfit_orders, "p", peak=k
            )
            if "symmetry" in settings_as_class.subfit_orders["peak"][k]:
                symm = settings_as_class.subfit_orders["peak"][k]["symmetry"]
            else:
                symm = 1
            p_guess = sf.coefficient_expand(
                np.mean(data_chunk_class.azm) * symm,
                param=settings_as_class.subfit_orders["peak"][k]["profile_fixed"],
                coeff_type=coeff_type,
            )
            p_fixed = 1

        peaks.append(
            {
                "height": [h_guess],
                "d-space": [d_guess],
                "width": [w_guess],
                "profile": [p_guess],
            }
        )

        # DMF added needs checking - required to drive fit and avoid failures
        lims.append(
            lmm.parse_bounds(
                settings_as_class.fit_bounds,
                data_chunk_class,
                param=["height", "d-space", "width", "profile"],
            )
        )

    limits = {
        "background": lmm.parse_bounds(
            settings_as_class.fit_bounds,
            data_chunk_class,
            param=["background"],
        )["background"],
        "peak": lims,
    }
    return peaks, limits, p_fixed


def fit_chunks(
    data_as_class,
    settings_as_class,
    fit_method="least_squares",
    mode="fit",
    histogram_type=None,  # "width",
    histogram_bins=None,
    max_n_f_eval=400,
    save_fit=False,
    debug=False,
):
    """
    Take the raw data, fit the chunks and return the chunk fits
    :param fit_method:
    :param data_as_class:
    :param settings_as_class:
    :param save_fit:
    :param debug:
    :param fit_method:
    :return chunk_params:
    """

    peeks = len(settings_as_class.subfit_orders["peak"])
    bg_length = len(settings_as_class.subfit_orders["background"])

    if "PeakPositionSelection" not in settings_as_class.subfit_orders:
        if peeks > 1:
            p = "peaks"
        else:
            p = "peak"
        logger.debug(
            " ".join(
                map(
                    str,
                    [
                        (
                            "No previous fits or selections. Assuming %i %s and group fitting in azimuth..."
                            % (peeks, p)
                        )
                    ],
                )
            )
        )
        dfour = None
        # FIXME: passed as None now - check functions as expected
    else:
        logger.debug(
            " ".join(map(str, [("Using manual selections for initial guesses...")]))
        )
        # FIXME: Need to check that the num. of peaks for which we have parameters is the same as the
        # number of peaks guessed at.
        # dfour = get_manual_guesses(peeks, orders, bounds, twotheta, debug=None)
        dfour = get_manual_guesses(settings_as_class, data_as_class, debug=debug)

    # Get chunks according to detector type.
    if mode != "fit":  # cascade
        chunks, azichunks = data_as_class.bins(settings_as_class, cascade=True)
    else:
        chunks, azichunks = data_as_class.bins(settings_as_class)
    # Final output list of azimuths with corresponding twotheta_0,h,w

    # setup arrays
    new_azi_chunks = []
    if mode == "fit" or mode == "cascade":
        # bunch of settings
        # only compute the fit and save it if there are sufficient data
        min_dat = 21  # minimum data in each chunk
        n = 5  # how many data to use in constructing guesses.
        w_guess_fraction = 10.0
        # N.B. if min_dat/n is too large the guesses will become very strange.
        # FIXME: These should be input variables (for use in extremes)
        # FIXME: possibly do this better using scipy.signal.find or scipy.signal.find_peaks_cwt

    else:
        pass

    out_vals = {}
    out_vals["chunks"] = []
    out_vals["d"] = [[] for _ in range(peeks)]
    out_vals["d_err"] = [[] for _ in range(peeks)]
    out_vals["h"] = [[] for _ in range(peeks)]
    out_vals["h_err"] = [[] for _ in range(peeks)]
    out_vals["w"] = [[] for _ in range(peeks)]
    out_vals["w_err"] = [[] for _ in range(peeks)]
    out_vals["p"] = [[] for _ in range(peeks)]
    out_vals["p_err"] = [[] for _ in range(peeks)]
    out_vals["bg"] = [[] for _ in range(bg_length)]
    out_vals["bg_err"] = [[] for _ in range(bg_length)]

    out_vals["peak"] = peak_string(settings_as_class.subfit_orders)

    for j in range(len(chunks)):
        # logger.info(" ".join(map(str, [('\nFitting to data chunk ' + str(j + 1) + ' of ' + str(len(chunks)) + '\n')])))
        logger.debug(
            " ".join(
                map(
                    str,
                    [
                        (
                            "Fitting to data chunk %s of %s"
                            % (str(j + 1), str(len(chunks)))
                        )
                    ],
                )
            )
        )

        # make data class for chunks.
        chunk_data = data_as_class.duplicate()
        # reduce data to a subset
        # FIXME: this is crude but I am not convinced that it needs to be contained within the data class.
        # FEXME: maybe I need to reconstruct the data class so that dat_class.tth is a function that applies a mask when called. but this will be slower.
        chunk_data.intensity = chunk_data.intensity.flatten()[chunks[j]].compressed()
        # logger.info(" ".join(map(str, [(type(chunk_data.intensity))])))
        # logger.info(" ".join(map(str, [(chunk_data.intensity.dtype)])))
        # stop
        chunk_data.tth = chunk_data.tth.flatten()[chunks[j]].compressed()
        chunk_data.azm = chunk_data.azm.flatten()[chunks[j]].compressed()
        # chunk_data.dspace = chunk_data.dspace.flatten()[chunks[j]].compressed()

        # find other output from intensities
        if mode == "maxima":
            # get maximum from each chunk
            out_vals["h"][0].append(np.max(chunk_data.intensity))
            out_vals["chunks"].append(azichunks[j])
            new_azi_chunks.append(azichunks[j])

        elif mode == "range":
            # get maximum from each chunk
            out_vals["h"][0].append(
                np.max(chunk_data.intensity) - np.min(chunk_data.intensity)
            )
            out_vals["chunks"].append(azichunks[j])
            new_azi_chunks.append(azichunks[j])

        elif mode == "98thpercentile":
            # FIXME: this is crude and could be done better -- i.e. with a switch for the percentile
            # get 98th percentils from each chunk
            raise NotImplementedError

        elif mode == "fit" or mode == "cascade":
            # Define parameters to pass to fit
            params = Parameters()

            # if ma.MaskedArray.count(chunk_data.intensity) >= min_dat:
            if len(chunk_data.intensity) >= min_dat:
                # integrate (smooth) the chunks
                if histogram_type != None:
                    chunk_data.tth, chunk_data.intensity, chunk_data.azm = (
                        hist.histogram1d(
                            chunk_data.tth,
                            chunk_data.intensity,
                            azi=chunk_data.azm,
                            histogram_type=histogram_type,
                            bin_n=histogram_bins,
                            debug=debug,
                        )
                    )

                # append azimuth to output
                new_azi_chunks.append(azichunks[j])

                # Background estimates
                background_guess = get_chunk_background_guess(
                    settings_as_class, chunk_data, n, debug=debug
                )

                # # Organise guesses to be refined.
                peaks, limits, p_fixed = get_chunk_peak_guesses(
                    settings_as_class,
                    chunk_data,
                    background_guess,
                    n,
                    w_guess_fraction,
                    dfour,
                    debug,
                )

                comp_list = ["h", "d", "w", "p"]
                comp_names = ["height", "d-space", "width", "profile"]

                local_orders = deepcopy(settings_as_class.subfit_orders)
                for b in range(len(local_orders["background"])):
                    local_orders["background"][b] = 0
                for pk in range(len(peaks)):
                    for i in range(len(comp_names)):
                        val = local_orders["peak"][pk][comp_names[i]]
                        # print(val)
                        if isinstance(val, int):
                            # has to be single value with no constraints.
                            if val > 0:
                                local_orders["peak"][pk][comp_names[i]] = 0

                        elif (
                            len(
                                sc.SeriesConstraints(
                                    local_orders["peak"][pk][comp_names[i]]
                                )
                            )
                            > 0
                        ):
                            # if length >0 there has to be constrains on the peak parameters

                            local_orders["peak"][pk][comp_names[i]] = [
                                0
                            ] + sc.SeriesConstraints(
                                local_orders["peak"][pk][comp_names[i]]
                            )

                        else:
                            # the orders a list of numbers - in which case stil
                            # have to be reduced to 0
                            local_orders["peak"][pk][comp_names[i]] = 0

<<<<<<< HEAD
                        if comp_names[i] + "_fixed" in local_orders["peak"][pk]:
                            # fixed = 1
                            local_orders["peak"][pk][comp_names[i] + "_fixed"] = 1

=======
>>>>>>> 405fe1ac
                params = lmm.initiate_all_params_for_fit(
                    settings_as_class,
                    chunk_data,
                    peak_orders=local_orders,
                    values={"background": background_guess, "peak": peaks},
                    types=False,
                )

<<<<<<< HEAD
                # unvary fixed parameters
                for pk in range(len(peaks)):
                    for i in range(len(comp_names)):
                        if comp_names[i] + "_fixed" in local_orders["peak"][pk]:
                            params = lmm.un_vary_single_param(
                                params,
                                f"peak_{pk}",
                                comp_list[i],
                                0,
                            )

=======
>>>>>>> 405fe1ac
                logger.debug(
                    " ".join(
                        map(str, [("Initiallised chunk; %i/%i" % (j, len(chunks)))])
                    )
                )
                logger.log_lmfit_obj(params, level="DEBUG", space=True)
                # if debug:
                if logger.is_below_level(level="DEBUG"):
                    # keep the original params for plotting afterwards
                    guess = params

                # Run actual fit
                fit = lmm.fit_model(
                    chunk_data,  # needs to contain intensity, tth, azi (as chunks), conversion factor
                    local_orders,
                    params,
                    fit_method=fit_method,
                    max_n_fev=max_n_f_eval,
                    weights=None,
                )
                params = fit.params  # update lmfit parameters

                # if debug:
                logger.debug(
                    " ".join(map(str, [("Fitted chunk; %i/%i" % (j, len(chunks)))]))
                )
                logger.log_lmfit_obj(params, level="DEBUG", space=True)

                # get values from fit and append to arrays for output
                for i in range(len(background_guess)):
                    out_vals["bg"][i].append(params["bg_c" + str(i) + "_f0"].value)
                    # catch None is errors
                    if params["bg_c" + str(i) + "_f0"].stderr != None:
                        out_vals["bg_err"][i].append(
                            params["bg_c" + str(i) + "_f0"].stderr
                        )
                    else:
                        out_vals["bg_err"][i].append(np.nan)
                comp_list = ["h", "d", "w", "p"]
                comp_names = ["height", "d-space", "width", "profile"]
                for pk in range(len(peaks)):
                    for cp in range(len(comp_list)):
                        out_vals[comp_list[cp]][pk].append(
                            params["peak_" + str(pk) + "_" + comp_list[cp] + "0"].value
                        )
                        # catch None is errors
                        if (
                            params["peak_" + str(pk) + "_" + comp_list[cp] + "0"].stderr
                            != None
                        ):
                            out_vals[comp_list[cp] + "_err"][pk].append(
                                params[
                                    "peak_" + str(pk) + "_" + comp_list[cp] + "0"
                                ].stderr
                            )
                        else:
                            out_vals[comp_list[cp] + "_err"][pk].append(np.nan)
                out_vals["chunks"].append(azichunks[j])

                # plot the fits.
                if logger.is_below_level(level="DEBUG"):
                    tth_plot = chunk_data.tth
                    int_plot = chunk_data.intensity
                    azm_plot = chunk_data.azm
                    # required for plotting energy dispersive data. - but I am not sure why
                    azm_plot = ma.array(azm_plot, mask=(~np.isfinite(azm_plot)))
                    gmodel = Model(
                        lmm.peaks_model,
                        independent_vars=["two_theta", "azimuth"],
                        data_class=chunk_data,
                        orders=settings_as_class.subfit_orders,
                    )
                    tth_model = np.linspace(
                        np.min(chunk_data.tth),
                        np.max(chunk_data.tth),
                        100,
                    )
                    azm_model = tth_model * 0 + np.mean(azm_plot)

                    mod_plot = gmodel.eval(
                        params=params,
                        two_theta=tth_model,
                        azimuth=azm_model,
                    )
                    guess_plot = gmodel.eval(
                        params=guess,
                        two_theta=tth_model,
                        azimuth=azm_model,
                    )
                    plt.plot(tth_plot, int_plot, ".", label="data")
                    plt.plot(
                        tth_model,
                        np.array(guess_plot).flatten(),
                        marker="",
                        color="green",
                        linewidth=2,
                        linestyle="dashed",
                        label="guess",
                    )
                    plt.plot(
                        tth_model,
                        np.array(mod_plot).flatten(),
                        marker="",
                        color="red",
                        linewidth=2,
                        label="fit",
                    )
                    plt.legend()
                    plt.title(
                        (
                            (
                                peak_string(settings_as_class.subfit_orders)
                                + "; azimuth = %.1f"
                            )
                            % azichunks[j]
                        )
                    )
                    plt.show()
            else:
                # there are not enough data to fit for the chunks
                pass

        else:
            raise ValueError("The mode for processing the chunks is not recognised.")

    return out_vals, new_azi_chunks


def fit_series(
    master_params,
    data,
    settings_as_class,
    start_end=[0, 360],
    debug=False,
    save_fit=False,
    max_n_f_eval=400,
):
    orders = settings_as_class.subfit_orders

    # Initiate background parameters and perform an initial fit
    comp = "bg"
    for b in range(len(orders["background"])):
        param_str = "bg_c" + str(b)
        comp = "f"

        logger.log_lmfit_obj(master_params, level="DEBUG", space=True)
        master_params = lmm.un_vary_params(
            master_params, param_str, comp
        )  # set other parameters to not vary
        master_params = lmm.vary_params(
            master_params, param_str, comp
        )  # set these parameters to vary
        if isinstance(
            orders["background"][b], list
        ):  # set part of these parameters to not vary
            master_params = lmm.un_vary_part_params(
                master_params, param_str, comp, orders["background"][b]
            )

        azimuth = data[1]
        data_vals = data[0]["bg"][b]
        data_val_errors = data[0]["bg_err"][b]
        data_val_errors = clean_errs(data_val_errors)

        fout = lmm.coefficient_fit(
            azimuth=azimuth,
            ydata=data_vals,
            inp_param=master_params,
            param_str=param_str + "_" + comp,
            symmetry=1,
            errs=np.array(data_val_errors),
            fit_method="leastsq",
        )
        # fout.plot(show_init=True)

        master_params = fout.params

    # initiate peak(s)
    for j in range(len(orders["peak"])):
        # defines peak string to start parameter name
        param_str = "peak_" + str(j)

        comp_list = ["h", "d", "w", "p"]
        comp_names = ["height", "d-space", "width", "profile"]

        for cp in range(len(comp_list)):
            comp = comp_list[cp]
            if comp == "d":
                symmetry = 1
            if "symmetry" in orders["peak"][j]:
                symmetry = orders["peak"][j]["symmetry"]
            else:
                symmetry = 1

            if comp_names[cp] + "_fixed" in orders["peak"][j]:
                fixed = 1
                # data_vals are not needed
                # data_val_errors are not needed.
            else:
                fixed = 0
                data_vals = data[0][comp][j]
                data_val_errors = data[0][comp + "_err"][j]
                data_val_errors = clean_errs(data_val_errors)

            #     # FIX ME: this was not checked properly.the values it feeds are not necessarily correct
            #     # and the fixed parameters might be fit for.
            # coeff_type = pf.params_get_type(orders, comp, peak=j)
            n_coeff = sf.get_number_coeff(orders, comp, peak=j, azimuths=data[1])
            master_params = lmm.un_vary_params(
                master_params, param_str, comp
            )  # set other parameters to not vary
            if fixed == 0:
                master_params = lmm.vary_params(
                    master_params, param_str, comp
                )  # set these parameters to vary
                if isinstance(
                    sc.SeriesValues(orders["peak"][j][comp_names[cp]]), list
                ):  # set part of these parameters to not vary
                    master_params = lmm.un_vary_part_params(
                        master_params,
                        param_str,
                        comp,
                        orders["peak"][j][comp_names[cp]],
                    )
                # catch to make sure there are not more coefficients than chunks
                if n_coeff > len(np.unique(data[1])):
                    o = int(np.floor(len(np.unique(data[1])) / 2 - 1))
                    un_vary = [x for x in range(0, o)]
                    master_params = lmm.un_vary_part_params(
                        master_params, param_str, comp, un_vary
                    )
                fout = lmm.coefficient_fit(
                    azimuth=data[1],
                    ydata=data_vals,
                    inp_param=master_params,
                    param_str=param_str + "_" + comp,
                    symmetry=symmetry,
                    errs=np.array(data_val_errors),
                    fit_method="leastsq",
                    max_nfev=max_n_f_eval,
                )
                # fout.plot(show_init=True)

            master_params = fout.params

<<<<<<< HEAD
=======
    # if 1:  # debug:
>>>>>>> 405fe1ac
    logger.debug(" ".join(map(str, [("Parameters after initial Fourier fits")])))
    logger.log_lmfit_obj(master_params, level="DEBUG", space=True)

    # plot output of series fits....
    if logger.is_below_level("DEBUG") is True:
        x_lims = start_end
        azi_plot = range(np.int_(x_lims[0]), np.int_(x_lims[1]), 2)
        gmodel = Model(sf.coefficient_expand, independent_vars=["azimuth"])

        comp_list = ["h", "d", "w", "p"]
        comp_names = ["height", "d-space", "width", "profile"]

        # loop over peak parameters and plot.
        fig = plt.figure()
        ax = []
        for i in range(len(comp_list)):
            ax.append(fig.add_subplot(5, 1, i + 1))
            ax[i].set_title(comp_names[i])
            ax[i].set_xlim(x_lims)
            for j in range(len(orders["peak"])):
                param_str = "peak_" + str(j)
                comp = comp_list[i]
                if "symmetry" in orders["peak"][j].keys() and comp != "d":
                    symm = orders["peak"][j]["symmetry"]
                else:
                    symm = 1
                temp = lmm.gather_param_errs_to_list(master_params, param_str, comp)
                temp_tp = sf.get_series_type(master_params, param_str, comp)
                if temp_tp == 5:
                    az_plt = np.array(data[1])
                else:
                    az_plt = azi_plot
                gmod_plot = gmodel.eval(
                    params=master_params,
                    azimuth=np.array(az_plt) * symm,
                    param=temp[0],
                    coeff_type=temp_tp,
                )
                ax[i].plot(
                    az_plt,
                    gmod_plot
                )
<<<<<<< HEAD
                ax[i].scatter(data[1], data[0][comp][j], s=10)
                
            # set y limits ignoring the error bars
            y_lms = ax[i].get_ylim()
            ax[i].set_ylim(y_lms)
            
            for j in range(len(orders["peak"])):
                # add error bars to data points, over the top of the points
                ax[i].errorbar(
                    data[1],
                    data[0][comp][j],
                    yerr=data[0][comp + "_err"][j],
                    fmt="none",
                    elinewidth=0.5,
                )
            
            # set x-ticks by data type.
            # if notthing in the data class then continue
            try:
                label_x = settings_as_class.data_class.dispersion_ticks(
                    disp_ticks=ax[i + 1].get_xticks
                )
                ax[i + 1].set_xticks(label_x)
            except:
                pass
=======
                # set x-labels by data type.
                # if notthing in the data class then continue
                try:
                    label_x = settings_as_class.data_class.dispersion_ticks(
                        disp_ticks=ax[i + 1].get_xticks
                    )
                    ax[i + 1].set_xticks(label_x)
                except:
                    pass
>>>>>>> 405fe1ac

        # plot background
        for k in range(len(orders["background"])):
            x_plt = len(orders["background"])
            y_plt = len(orders["background"]) * 4 + k + 1
            ax.append(fig.add_subplot(5, x_plt, y_plt))
            ax[i + k + 1].set_title("Background " + str(k))

            param_str = "bg_c" + str(k)
            comp = "f"
            temp = lmm.gather_param_errs_to_list(master_params, param_str, comp)
            temp_tp = sf.get_series_type(master_params, param_str, comp)
            if temp_tp == 5:
                az_plt = np.array(data[1])
            else:
                az_plt = azi_plot
            gmod_plot = gmodel.eval(
                params=master_params,
                azimuth=np.array(az_plt),
                param=temp[0],
                coeff_type=temp_tp,
            )
            ax[i + k + 1].scatter(data[1], data[0]["bg"][k], s=10)
            y_lms = ax[i + k + 1].get_ylim()
            # add error bars to data points, over the top of the points
            ax[i + k + 1].errorbar(
                data[1],
                data[0]["bg"][k],
                yerr=data[0]["bg_err"][k],
                fmt="none",
                elinewidth=0.5,
            )
            ax[i + k + 1].plot(
                az_plt,
                gmod_plot,
            )
            # set y limits ignoring the error bars
            ax[i + k + 1].set_ylim(y_lms)
            ax[i + k + 1].set_xlim(x_lims)
            # set x-labels by data type.
            # if notthing in the data class then continue
            try:
                label_x = settings_as_class.data_class.dispersion_ticks(
                    disp_ticks=ax[i + k + 1].get_xticks
                )
                ax[i + k + 1].set_xticks(label_x)
            except:
                pass

        fig.suptitle(peak_string(orders) + "; Fits to Chunks")

        if save_fit:
            filename = make_outfile_name(
                settings_as_class.subfit_filename,
                directory=settings_as_class.output_directory,
                additional_text="ChunksFit",
                orders=orders,
                extension=".png",
                overwrite=False,
            )
            fig.savefig(filename)
        plt.show()
        plt.close()

    return master_params


def clean_errs(error_values, outliers=5):
    """
    The chunk fits can produce errors that are either very small (<1e-10) or
    very large (>1e5). These massively skew the series fits. This functions therefore
    idientifies errors the are more than 'outliers' * stddev(error_values) from the
    median and replaces them with a value that equals median_error +/- 'outliers' * stddev(error_values)

    nan errors are accounted for.

    Parameters
    ----------
    error_values : list, np.array
        Array or list of error values.
    outliers : float, optional
        Value to filter the outliers, filters values more than this number of times standard deviaiton of values away from median.
        The default is 5.

    Returns
    -------
    error_values : np.array
        Filtered array of error values..

    """
    # N.B. (SAH) I dont know if this function is still necessary now that I have fixed the weight/errors into Model.fit.
    # [the errors needed to be square rooted before sending ... to give sesible values when calling fout.plot(show_init=True)

    error_values = np.array(error_values)

    err_stdev = np.nanmedian(error_values)
    log_err_vals = np.log10(error_values)

    dlog = np.abs(log_err_vals - np.nanmedian(log_err_vals))
    stdev_dlog = np.nanmedian(dlog)
    s = dlog / (stdev_dlog if stdev_dlog else 1.0)

    error_values[s > outliers] = np.nanmedian(error_values) + outliers * err_stdev

    # remove nan values from error_values
    error_values[np.isnan(error_values)] = (
        np.nanmedian(error_values) + outliers * err_stdev * 10
    )

    return error_values<|MERGE_RESOLUTION|>--- conflicted
+++ resolved
@@ -17,15 +17,10 @@
 import cpf.series_constraints as sc
 import cpf.series_functions as sf
 from cpf.IO_functions import make_outfile_name, peak_string
-<<<<<<< HEAD
 from cpf.util.logging import get_logger
 
 logger = get_logger("cpf.fitsubpattern_chunks")
-=======
-from cpf.logging import CPFLogger
-
-logger = CPFLogger("cpf.fitsubpattern_chunks")
->>>>>>> 405fe1ac
+
 
 
 def get_manual_guesses(settings_as_class, data_as_class, debug=False):
@@ -520,13 +515,10 @@
                             # have to be reduced to 0
                             local_orders["peak"][pk][comp_names[i]] = 0
 
-<<<<<<< HEAD
                         if comp_names[i] + "_fixed" in local_orders["peak"][pk]:
                             # fixed = 1
                             local_orders["peak"][pk][comp_names[i] + "_fixed"] = 1
 
-=======
->>>>>>> 405fe1ac
                 params = lmm.initiate_all_params_for_fit(
                     settings_as_class,
                     chunk_data,
@@ -535,7 +527,6 @@
                     types=False,
                 )
 
-<<<<<<< HEAD
                 # unvary fixed parameters
                 for pk in range(len(peaks)):
                     for i in range(len(comp_names)):
@@ -547,8 +538,6 @@
                                 0,
                             )
 
-=======
->>>>>>> 405fe1ac
                 logger.debug(
                     " ".join(
                         map(str, [("Initiallised chunk; %i/%i" % (j, len(chunks)))])
@@ -794,10 +783,6 @@
 
             master_params = fout.params
 
-<<<<<<< HEAD
-=======
-    # if 1:  # debug:
->>>>>>> 405fe1ac
     logger.debug(" ".join(map(str, [("Parameters after initial Fourier fits")])))
     logger.log_lmfit_obj(master_params, level="DEBUG", space=True)
 
@@ -840,7 +825,6 @@
                     az_plt,
                     gmod_plot
                 )
-<<<<<<< HEAD
                 ax[i].scatter(data[1], data[0][comp][j], s=10)
                 
             # set y limits ignoring the error bars
@@ -866,17 +850,6 @@
                 ax[i + 1].set_xticks(label_x)
             except:
                 pass
-=======
-                # set x-labels by data type.
-                # if notthing in the data class then continue
-                try:
-                    label_x = settings_as_class.data_class.dispersion_ticks(
-                        disp_ticks=ax[i + 1].get_xticks
-                    )
-                    ax[i + 1].set_xticks(label_x)
-                except:
-                    pass
->>>>>>> 405fe1ac
 
         # plot background
         for k in range(len(orders["background"])):
