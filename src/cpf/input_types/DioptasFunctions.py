#!/usr/bin/env python
# -*- coding: utf-8 -*-

__all__ = ["DioptasDetector"]


import re
<<<<<<< HEAD
import sys
from copy import deepcopy

import fabio
import matplotlib.pyplot as plt
=======
from copy import deepcopy, copy
>>>>>>> 20da5a72
import numpy as np
import numpy.ma as ma
import pyFAI
from pyFAI.azimuthalIntegrator import AzimuthalIntegrator
from pyFAI.io import ponifile

import cpf.h5_functions as h5_functions

# import cpf.logger_functions as lg
from cpf import IO_functions
from cpf.input_types._AngleDispersive_common import _AngleDispersive_common
from cpf.input_types._Masks import _masks

# from PIL import Image
from cpf.input_types._Plot_AngleDispersive import _Plot_AngleDispersive

# from cpf.XRD_FitPattern import logger
from cpf.logger_functions import logger


class DioptasDetector:
    # For Dioptas functions to change
    #   -   Load/import data
    #   -   Load mask
    #   -   Load Calibration
    def __init__(self, settings_class=None):
        """
        :param calibration_parameters:
        """

        self.requirements = self.get_requirements()

        self.calibration = None
        self.detector = None

        self.plot_orientation = "vertical"
        
        self.intensity = None
        self.tth = None
        self.azm = None
        # self.dspace = None
        self.x = None
        self.y = None
        self.azm_start = -180
        self.azm_end = 180
        self.tth_start = None
        self.tth_end = None
        self.DispersionType = "AngleDispersive"
        self.continuous_azm = True

        self.azm_blocks = 45

        self.calibration = None
        self.conversion_constant = None
        self.detector = None

        if settings_class:
            self.get_calibration(settings=settings_class)
        if self.calibration:
            self.detector = self.get_detector(settings=settings_class)

<<<<<<< HEAD
    def duplicate(self):
        """
        Makes an independent copy of a Dioptas Instance

=======


    def duplicate(self, range_bounds=[-np.inf, np.inf], azi_bounds=[-np.inf, np.inf]):
        """
        Makes an independent copy of a DioptasDetector Instance. 
        
        range_bounds and azi_bounds restrict the extent of the data if needed. 
        The range resturictions should be applied upon copying (if required) for memory efficieny.
        Laternatively run:
        data_class.duplicate()
        date_calss.set_limit2(range_bounds=[...], azi_bounds=[...])
                
>>>>>>> 20da5a72
        Parameters
        ----------
        range_bounds : dict or array, optional
            Limits for the two theta range. The default is [-np.inf, np.inf].
        azi_bounds : dict or array, optional
            Limits for the azimuth range. The default is [-np.inf, np.inf].

        Returns
        -------
        new : DioptasDetector Instance.
            Copy of DioptasDetector with independedent data values

        """
        
        new = copy(self)
        
        local_mask = np.where(
            (self.tth >= range_bounds[0]) & 
            (self.tth <= range_bounds[1]) &
            (self.azm >= azi_bounds[0]) & 
            (self.azm <= azi_bounds[1])
        )
        
        new.intensity = deepcopy(self.intensity[local_mask])
        new.tth       = deepcopy(self.tth[local_mask])
        new.azm       = deepcopy(self.azm[local_mask])
        if "dspace" in dir(self):
            new.dspace = deepcopy(self.dspace[local_mask])
        
        if "x" in dir(self): 
            if self.x is not None:
                new.x = deepcopy(self.x[local_mask])
        if "y" in dir(self): 
            if self.y is not None:
                new.y = deepcopy(self.y[local_mask])
        if "z" in dir(self): 
            if self.z is not None:
                new.z = deepcopy(self.z[local_mask])
        
        return new

    def get_calibration(self, file_name=None, settings=None):
        """
        Opens the file with the calibration data in it and updates
        DioptasClass.calibration and
        DioptasClass.conversion_constant

        Either file_name or settings should be set.

        Parameters
        ----------
        file_name : string, optional
            Filename of the calibration file. In this case a *.poni file.
            The default is None.
        settings : settings class, optional
            cpf settings class containing the calibration file name.
            The default is None.

        Returns
        -------
        None.

        """
        if settings != None:
            parms_file = settings.calibration_parameters
        else:
            parms_file = file_name
        pf = ponifile.PoniFile()
        pf.read_from_file(parms_file)

        self.calibration = pf
        self.conversion_constant = pf.wavelength * 1e10  # in angstroms

    def get_detector(
        self, settings=None, calibration_file=None, diffraction_data=None, debug=False
    ):
        """
        Takes the detector information from the settings class, or the
        calibration *.json file and creates a detector-type instance which converts
        the x,y,azimith of the diffraction data pixels into two-theta vs.
        azimuth.

        Either settings or the file_name are required.

        Parameters
        ----------
        file_name : string, optional
            Filename of the calibration file. In this case a *.poni file.
            The default is None.
        settings : settings class, optional
            cpf settings class containing the calibration file name.
            The default is None.
        debug : True/False, optional
            Additional output, used for debigging.
            The default is False.

        Returns
        -------
        None.

        """
        if self.calibration == None:
            self.get_calibration(
                settings=settings, file_name=calibration_file, debug=debug
            )

        if self.calibration:
            # use the poni file/calibration to make the detector
            self.detector = AzimuthalIntegrator(
                detector=self.calibration.detector,
                dist=self.calibration.dist,
                poni1=self.calibration.poni1,
                poni2=self.calibration.poni2,
                rot1=self.calibration.rot1,
                rot2=self.calibration.rot2,
                rot3=self.calibration.rot3,
                wavelength=self.calibration.wavelength,
            )

            if (
                self.detector.detector.get_name() == "Detector"
                and "detector_config" in self.calibration.as_dict()
            ):
                config = self.calibration.as_dict()["detector_config"]

                if config["max_shape"] == None:
                    # open the file to get the shape of the data.
                    if diffraction_data is not None:
                        im_all = fabio.open(diffraction_data)
                    elif settings.calibration_data is not None:
                        im_all = fabio.open(settings.calibration_data)
                    elif settings.image_list[0] != None:
                        im_all = fabio.open(settings.image_list[0])
                    if im_all:
                        config["max_shape"] = im_all.shape

                # make sure the pixel sizes are correct
                self.detector.detector.set_config(config)

    # @staticmethod
    def import_image(
        self, image_name=None, settings=None, mask=None, dtype=None, debug=False
    ):
        """
        Import the data image into the intensity array.
        Apply new mask to the data (if given) otherwise use previous mask

        Parameters
        ----------
        image_name : string, optional
            Name of the image set to import. Either this or settings are required.
        settings : settings class, optional
            Cpf setting class that constins the image set to import.
            Either this or imagename is required.
        mask : array, optional
            Mask array to apply to data. The default is None.
        dtype : string, optional
            Data type string, to force the data type and bit depth. The default is None.
        debug : boolian, optional
            True/Flase to display debuging information. The default is False.

        Raises
        ------
        ValueError
            If there is no image_name of the settings.subpattern is not set.

        Returns
        -------
        Im : masked array
            Masked image intensity array.

        """
        # FIX ME: nxs files need to be checked. But they should be read like h5 files.

        # check inputs
        if image_name == None and settings.subpattern == None:
            raise ValueError("Settings are given but no subpattern is set.")

        if self.detector == None:
            self.get_detector(settings)

        if image_name == None:
            # load the data for the chosen subpattern.
            image_name = settings.subfit_filename

        # read image
        if isinstance(image_name, list):
            # then it is a h5 type file
            im = h5_functions.get_images(image_name)

        # elif file_extension == ".nxs":
        #     im_all = h5py.File(image_name, "r")
        #     # FIX ME: This assumes that there is only one image in the nxs file.
        #     # If there are more, then it will only read 1.
        #     im = np.array(im_all["/entry1/instrument/detector/data"])
        else:
            im_all = fabio.open(image_name)
            im = im_all.data

        # Convert the input data from integer to float because the lmfit model values
        # inherits integer properties from the data.
        #
        # Allow option for the data type to be set.
        if dtype == None:
            if self.intensity is None and np.size(self.intensity) > 2:
                # self.intensity has been set before. Inherit the dtype.
                dtype = self.intensity.dtype
            elif "int" in im[0].dtype.name:
                # the type is either int or uint - convert to float
                # using same bit precision
                precision = re.findall("\d+", im[0].dtype.name)[0]
                dtype = np.dtype("float" + precision)
        im = ma.array(im, dtype=dtype)

        # Dioptas flips the images to match the orientations in Fit2D
        # Therefore implemented here to be consistent with Dioptas.
        im = np.array(im)[::-1]

        if logger.is_below_level(level="DEBUG"):
            fig = plt.figure()
            ax = fig.add_subplot(1, 1, 1)
            ax.imshow(im)
            plt.title(IO_functions.title_file_names(image_name=image_name))
            plt.show()
            plt.close()

        # apply mask to the intensity array
        if mask == None and ma.is_masked(self.intensity) == False:
            self.intensity = ma.array(im)
            return ma.array(im)
        elif mask is not None:
            # apply given mask
            self.intensity = ma.array(im, mask=self.fill_mask(mask, im))
            return ma.array(im, mask=mask)
        else:
            # apply mask from intensities
            self.intensity = ma.array(im, mask=self.intensity.mask)
            return ma.array(im)

    def fill_data(
        self, diff_file=None, settings=None, mask=None, make_zyx=False, debug=False
    ):
        """
        Initiates the data arrays.
        Creates the intensity, two theta and azimuth arrays from the
        Detector and the data.

        If diffraction data is provided this makes the intensity array otherwise
        the intensity array is filled with zeros.

        It must be called after setting the detector but before import_data.

        Parameters
        ----------
        diff_file : string, optional
            Filename of the diffraction data files to import.
        settings : settings class, optional
            cpf settings class containing the calibration file name.
            The default is None.
        mask : string or dirctionarry, optional
            Filename or dictionary of instructions to make data mask.
            The default is None.
        make_zyx : boolian, optional
            Switch to make x,y,z arrays for the pixels. These arrats are not
            used by default. They exist incase ever needed.
            The default is False.
        debug : True/False, optional
            Additional output, used for debugging.
            The default is False.

        Returns
        -------
        None.
        """

        # check inputs
        if diff_file != None:
            pass
        elif settings != None:  # and diff_file == None
            # load the data for the chosen subpattern.
            if settings.subfit_filename != None:
                diff_file = settings.subfit_filename
            else:
                raise ValueError("Settings are given but no subpattern is set.")
        else:
            raise ValueError("No diffraction file or settings have been given.")

        if mask == None:
            if settings.calibration_mask:  # in settings.items():
                mask = settings.calibration_mask

        if self.detector == None:
            self.get_detector(settings=settings)

        # get the intensities (without mask)
        self.intensity = self.import_image(diff_file)
        # FIXME: (June 2024) because of how self.detector is instanciated the
        # shape might not be correct (or recognised). Hence the check here and
        # inclusion of the shape in the array getting.

        if tuple(self.intensity.shape) != tuple(self.detector.detector.max_shape):
            # cast both shapes to tuples to prevent list != tuple error.
            raise ValueError(
                "The pixel size of the data and the detector are not the same"
            )

        self.tth = ma.array(
            np.rad2deg(self.detector.twoThetaArray(self.detector.detector.max_shape))
        )
        self.azm = ma.array(
            np.rad2deg(self.detector.chiArray(self.detector.detector.max_shape))
        )
        # self.dspace = self._get_d_space()
        if make_zyx:
            zyx = self.detector.calc_pos_zyx()
            self.z = zyx[0]
            self.y = zyx[1]
            self.x = zyx[2]

        # get and apply mask
        mask_array = self.get_mask(mask, self.intensity)
        self.mask_apply(mask_array, debug=debug)

        self.azm_start = (
            np.around(np.min(self.azm.flatten()) / self.azm_blocks) * self.azm_blocks
        )
        self.azm_end = (
            np.around(np.max(self.azm.flatten()) / self.azm_blocks) * self.azm_blocks
        )

    @staticmethod
    def detector_check(calibration_data, settings=None):
        """
        Get detector information
        :param settings:
        :param calibration_data:
        :return: detector:
        """
        # if "Calib_detector" in settings:
        # detector = pyFAI.detector_factory(settings.Calib_detector)
        if settings.calibration_detector is not None:
            detector = pyFAI.detector_factory(settings.calibration_detector)
        else:
            # if settings is None or detector == 'unknown' or detector == 'other' or detector == 'blank':
            im_all = fabio.open(calibration_data)
            # sz = calibration_data.Calib_pixels  # Pixel_size
            sz = calibration_data.calibration_pixel_size  # Pixel_size
            if sz > 1:
                sz = sz * 1e-6
            detector = pyFAI.detectors.Detector(
                pixel1=sz, pixel2=sz, splineFile=None, max_shape=im_all.shape
            )
        # FIX ME: check the detector type is valid.
        return detector

    def get_requirements(self, parameter_settings=None):
        """
        Get the parameters required for this detector
        :return: String parameters
        """
        # List all the required parameters.
        # NOTE: No doubt this will change hence denoted as a list that is worked over.
        # 1. Have option to have list of files rather than sequence. This list needs to be called diff_files.

        # Inputs:
        #   calibration type. (required)
        #   data - in form of:
        #       - file listing data files. (with or without directory)
        #       - file listing data file numbers (needs directory, file name, number digits, ending)
        #       - beginning and numbers for files (needs directory, file name, number digits, ending)
        required_list = [
            "Calib_type",
            "Calib_detector",
            # 'Calib_data',        # Removed because this is not strictly required.
            "Calib_param",  # Now added to calibration function file.
            # 'Calib_pixels',      # this is only needed for GSAS-II and should be read from image file. FIX
            # ME: add to GSAS-II input file.
            # 'Calib_mask',        # a mask file is not strictly required.
            "datafile_directory",
            "datafile_Basename",
            "datafile_Ending",
            # 'datafile_StartNum',  # now optionally replaced by datafile_Files
            # 'datafile_EndNum',    # now optionally replaced by datafile_Files
            "datafile_NumDigit",
            "AziBins",  # required based on detector type
            "fit_orders",
            # 'Output_type',		   # should be optional
            # 'Output_NumAziWrite',  # should be optional
            # 'Output_directory']	   # should be optional
        ]

        # Check required against inputs if given
        if parameter_settings is not None:
            # properties of the data files.
            all_present = 1
            for par in parameter_settings:
                if par in required_list:
                    logger.info(" ".join(map(str, [("Got: ", par)])))
                else:
                    logger.info(
                        " ".join(
                            map(
                                str,
                                [
                                    (
                                        "The settings file requires a parameter called  '",
                                        par,
                                        "'",
                                    )
                                ],
                            )
                        )
                    )
                    all_present = 0
            if all_present == 0:
                sys.exit(
                    "The highlighted settings are missing from the input file. Fitting cannot proceed until they "
                    "are all present."
                )
        return required_list

    # add common function.
    _get_d_space = _AngleDispersive_common._get_d_space
    conversion = _AngleDispersive_common.conversion
    bins = _AngleDispersive_common.bins
    set_limits = _AngleDispersive_common.set_limits
    test_azims = _AngleDispersive_common.test_azims

    # add masking functions to detetor class.
    get_mask = _masks.get_mask
    set_mask = _masks.set_mask
    mask_apply = _masks.mask_apply
    mask_restore = _masks.mask_restore
    mask_remove = _masks.mask_remove

    # these methods are all called from _Plot_AngleDispersive as they are shared with other detector types.
    # Each of these methods remains here because they are called by higher-level functions:
    plot_masked = _Plot_AngleDispersive.plot_masked
    plot_fitted = _Plot_AngleDispersive.plot_fitted
    plot_collected = _Plot_AngleDispersive.plot_collected
    plot_calibrated = _Plot_AngleDispersive.plot_calibrated
    # this function is added because it requires access to self:
    dispersion_ticks = _Plot_AngleDispersive._dispersion_ticks<|MERGE_RESOLUTION|>--- conflicted
+++ resolved
@@ -5,15 +5,11 @@
 
 
 import re
-<<<<<<< HEAD
 import sys
-from copy import deepcopy
+from copy import copy, deepcopy
 
 import fabio
 import matplotlib.pyplot as plt
-=======
-from copy import deepcopy, copy
->>>>>>> 20da5a72
 import numpy as np
 import numpy.ma as ma
 import pyFAI
@@ -50,7 +46,7 @@
         self.detector = None
 
         self.plot_orientation = "vertical"
-        
+
         self.intensity = None
         self.tth = None
         self.azm = None
@@ -75,25 +71,16 @@
         if self.calibration:
             self.detector = self.get_detector(settings=settings_class)
 
-<<<<<<< HEAD
-    def duplicate(self):
-        """
-        Makes an independent copy of a Dioptas Instance
-
-=======
-
-
     def duplicate(self, range_bounds=[-np.inf, np.inf], azi_bounds=[-np.inf, np.inf]):
         """
-        Makes an independent copy of a DioptasDetector Instance. 
-        
-        range_bounds and azi_bounds restrict the extent of the data if needed. 
+        Makes an independent copy of a DioptasDetector Instance.
+
+        range_bounds and azi_bounds restrict the extent of the data if needed.
         The range resturictions should be applied upon copying (if required) for memory efficieny.
         Laternatively run:
         data_class.duplicate()
         date_calss.set_limit2(range_bounds=[...], azi_bounds=[...])
-                
->>>>>>> 20da5a72
+
         Parameters
         ----------
         range_bounds : dict or array, optional
@@ -107,32 +94,32 @@
             Copy of DioptasDetector with independedent data values
 
         """
-        
+
         new = copy(self)
-        
+
         local_mask = np.where(
-            (self.tth >= range_bounds[0]) & 
-            (self.tth <= range_bounds[1]) &
-            (self.azm >= azi_bounds[0]) & 
-            (self.azm <= azi_bounds[1])
+            (self.tth >= range_bounds[0])
+            & (self.tth <= range_bounds[1])
+            & (self.azm >= azi_bounds[0])
+            & (self.azm <= azi_bounds[1])
         )
-        
+
         new.intensity = deepcopy(self.intensity[local_mask])
-        new.tth       = deepcopy(self.tth[local_mask])
-        new.azm       = deepcopy(self.azm[local_mask])
+        new.tth = deepcopy(self.tth[local_mask])
+        new.azm = deepcopy(self.azm[local_mask])
         if "dspace" in dir(self):
             new.dspace = deepcopy(self.dspace[local_mask])
-        
-        if "x" in dir(self): 
+
+        if "x" in dir(self):
             if self.x is not None:
                 new.x = deepcopy(self.x[local_mask])
-        if "y" in dir(self): 
+        if "y" in dir(self):
             if self.y is not None:
                 new.y = deepcopy(self.y[local_mask])
-        if "z" in dir(self): 
+        if "z" in dir(self):
             if self.z is not None:
                 new.z = deepcopy(self.z[local_mask])
-        
+
         return new
 
     def get_calibration(self, file_name=None, settings=None):
