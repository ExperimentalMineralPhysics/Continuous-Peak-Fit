--- conflicted
+++ resolved
@@ -69,15 +69,10 @@
 from cpf.input_types._AngleDispersive_common import _AngleDispersive_common
 from cpf.input_types._Masks import _masks
 from cpf.input_types._Plot_AngleDispersive import _Plot_AngleDispersive
-<<<<<<< HEAD
 from cpf.util.logging import get_logger
 
 logger = get_logger("cpf.input_types.XYFunctions")
-=======
-from cpf.logging import CPFLogger
-
-logger = CPFLogger("cpf.input_types.XYFunctions")
->>>>>>> 405fe1ac
+
 
 # plot the data as an image (TRue) or a scatter plot (false).
 # FIXME: the plot as image (im_show) does not work. The fitted data has to be reshaped
@@ -93,7 +88,6 @@
     while done == 0:
         if os.path.splitext(image_name)[1] == ".csv":
             import csv
-<<<<<<< HEAD
 
             im = []
             with open(image_name, "r", encoding="utf-8-sig") as f:
@@ -122,36 +116,6 @@
                     raise ValueError(err_str)
     return im
 
-=======
-
-            im = []
-            with open(image_name, "r", encoding="utf-8-sig") as f:
-                reader = csv.reader(f)
-                for row in reader:
-                    for i in range(len(row)):
-                        if row[i] == "":
-                            row[i] = np.nan
-                        else:
-                            row[i] = float(row[i])
-                        # row[row == ""] = 0
-                    im.append(row)
-
-            im = np.array(im)
-            done = 1
-        else:
-            try:
-                im = np.loadtxt(image_name, skiprows=n)
-                done = 1
-            except:
-                done = 0
-                n += 1
-                if n > 20:
-                    # issue an error
-                    err_str = "There seems to be more than 20 header rows in the data file. Is this correct?"
-                    raise ValueError(err_str)
-    return im
-
->>>>>>> 405fe1ac
 
 class XYDetector:
     def __init__(self, settings_class=None):
@@ -176,7 +140,6 @@
         self.azm_end = None
         self.tth_start = None
         self.tth_end = None
-<<<<<<< HEAD
         
         # Image data so contonuous.
         self.Dispersion = "Angle"
@@ -192,16 +155,6 @@
         #set defualt value, do not asume is diffraction data
         self.azm_blocks = 100
             
-=======
-        # Single image plate detector so contonuous data.
-        self.DispersionType = "EnergyDispersive"
-        self.continuous_azm = False
-
-        self.azm_blocks = (
-            45  # SAH: June 2024. I am not sure what this does in this class.
-        )
->>>>>>> 405fe1ac
-
         self.calibration = None
         self.conversion_constant = None
         self.detector = None
@@ -254,13 +207,10 @@
         if "dspace" in dir(self):
             new.dspace = deepcopy(self.dspace[local_mask])
 
-<<<<<<< HEAD
         # set nee range.
         new.tth_start = range_bounds[0]
         new.tth_end = range_bounds[1]
 
-=======
->>>>>>> 405fe1ac
         if "x" in dir(self):
             if self.x is not None:
                 new.x = deepcopy(self.x[local_mask])
@@ -415,16 +365,9 @@
             if self.intensity is None and np.size(self.intensity) > 2:
                 # self.intensity has been set before. Inherit the dtype.
                 dtype = self.intensity.dtype
-<<<<<<< HEAD
             else:
                 dtype = self.GetDataType(im[0], minimumPrecision=False)
-=======
-            elif "int" in im[0].dtype.name:
-                # the type is either int or uint - convert to float
-                # using same bit precision
-                precision = re.findall("\d+", im[0].dtype.name)[0]
-                dtype = np.dtype("float" + precision)
->>>>>>> 405fe1ac
+
         im = ma.array(im, dtype=dtype)
 
         if self.calibration["x_dim"] != 0:
@@ -551,7 +494,6 @@
         # get and apply mask
         mask_array = self.get_mask(mask, self.intensity)
         self.mask_apply(mask_array, debug=debug)
-<<<<<<< HEAD
         
         # get new azm_blocks from detector.
         self.azm_blocks = self.detector.azm_blocks
@@ -566,16 +508,6 @@
         self.Azimuthlabel = self.detector.calibration["y_label"]
         self.AzimuthUnits = self.detector.calibration["y_unit"]
         
-=======
-
-        self.azm_start = (
-            np.around(np.min(self.azm.flatten()) / self.azm_blocks) * self.azm_blocks
-        )
-        self.azm_end = (
-            np.around(np.max(self.azm.flatten()) / self.azm_blocks) * self.azm_blocks
-        )
-
->>>>>>> 405fe1ac
     @staticmethod
     def detector_check(calibration_data, settings=None):
         """
@@ -644,10 +576,8 @@
     bins = _AngleDispersive_common.bins
     set_limits = _AngleDispersive_common.set_limits
     test_azims = _AngleDispersive_common.test_azims
-<<<<<<< HEAD
     GetDataType = _AngleDispersive_common.GetDataType
-=======
->>>>>>> 405fe1ac
+
 
     # add masking functions to detetor class.
     get_mask = _masks.get_mask
@@ -662,10 +592,7 @@
     plot_fitted = _Plot_AngleDispersive.plot_fitted
     plot_collected = _Plot_AngleDispersive.plot_collected
     plot_calibrated = _Plot_AngleDispersive.plot_calibrated
-<<<<<<< HEAD
     plot_integrated = _Plot_AngleDispersive.plot_integrated
-=======
->>>>>>> 405fe1ac
     # this function is added because it requires access to self:
     dispersion_ticks = _Plot_AngleDispersive._dispersion_ticks
 
@@ -679,7 +606,6 @@
         max_shape=None,
         debug=False,
     ):
-<<<<<<< HEAD
         self.calib = calibration
         self.max_shape = max_shape
 
@@ -709,11 +635,6 @@
         self.calibration["conversion_constant"] = 1
 
         # if given a calibration then load it.
-=======
-        self.calibration = calibration
-        self.max_shape = max_shape
-
->>>>>>> 405fe1ac
         if calibration:
             self.load_calibration(
                 calibration=calibration, diffraction_data=diffraction_data
@@ -740,29 +661,6 @@
 
         """
 
-<<<<<<< HEAD
-=======
-        self.calibration = {}
-
-        self.calibration["x_dim"] = 0
-        self.calibration["x"] = None
-        self.calibration["x_start"] = np.nan
-        self.calibration["x_end"] = np.nan
-        self.calibration["x_scale"] = "linear"
-        self.calibration["y"] = None
-        self.calibration["y_start"] = np.nan
-        self.calibration["y_end"] = np.nan
-        self.calibration["y_scale"] = "linear"
-        self.calibration["rotation"] = 0  # in degrees
-
-        self.calibration["x_unit"] = "degrees"
-        self.calibration["x_label"] = "two theta"
-        self.calibration["y_unit"] = "degrees"
-        self.calibration["y_label"] = "azimuth"
-
-        self.calibration["conversion_constant"] = 1
-
->>>>>>> 405fe1ac
         # fill in the calibration if it exists.
         if calibration:
             for key, value in calibration.items():
@@ -776,11 +674,6 @@
                     )
                     raise ValueError(error_str)
 
-<<<<<<< HEAD
-        
-
-=======
->>>>>>> 405fe1ac
         if "max_shape" in list(self.calibration.keys()):
             self.max_shape = self.calibration["max_shape"]
         elif diffraction_data:
@@ -812,7 +705,6 @@
             y_dim = 1
         else:
             y_dim = 0
-<<<<<<< HEAD
         
         if "y" in calibration:
             self.calibration["y"] = calibration["y"]
@@ -834,21 +726,6 @@
             if "x_unit" not in calibration:
                 self.calibration["x_unit"] = "deg"
             
-
-=======
-        if self.calibration["y"] == None:
-            self.calibration["y"] = (
-                self.calibration["y_start"],
-                (self.calibration["y_end"] - self.calibration["y_start"])
-                / (self.max_shape[y_dim] - 1),
-            )
-        if self.calibration["y_start"] == np.nan:
-            self.calibration["y_start"] = self.calibration["y"][0]
-            self.calibration["y_end"] = self.calibration["y"][0] + self.calibration[
-                "y"
-            ][1] * (self.max_shape[y_dim] - 1)
->>>>>>> 405fe1ac
-
         self.calibration_check
 
     def calibration_check(self):
