--- conflicted
+++ resolved
@@ -2,9 +2,7 @@
 # -*- coding: utf-8 -*-
 
 
-<<<<<<< HEAD
 import re
-
 import matplotlib.pyplot as plt
 import numpy as np
 import numpy.ma as ma
@@ -12,20 +10,8 @@
 from cpf.util.logging import get_logger
 
 logger = get_logger("cpf.input_types._AngelDispersive_common")
-=======
-import matplotlib.pyplot as plt
-import numpy as np
-import numpy.ma as ma
->>>>>>> 405fe1ac
-
-from cpf.logging import CPFLogger
-
-logger = CPFLogger("cpf.input_types._AngelDispersive_common")
-
-<<<<<<< HEAD
-=======
-
->>>>>>> 405fe1ac
+
+
 class _AngleDispersive_common:
     """
     Common attributes and methods for the angle dispersive diffraction classes.
@@ -71,10 +57,7 @@
         :param azm:
         :return:
         """
-<<<<<<< HEAD
         tth_in = np.array(tth_in)
-=======
->>>>>>> 405fe1ac
 
         if isinstance(tth_in, list):
             tth_in = np.array(tth_in)
@@ -97,11 +80,7 @@
 
         if a == True:
             dspc_out = list(dspc_out)
-<<<<<<< HEAD
         return np.squeeze(np.array(dspc_out))
-=======
-        return dspc_out
->>>>>>> 405fe1ac
 
     def bins(self, orders_class, cascade=False):
         """
@@ -170,7 +149,6 @@
             logger.debug(" ".join(map(str, [("total data", np.sum(n))])))
         # display bin boundaries and frequency per bin
         logger.debug(" ".join(map(str, [("bin boundaries:", bin_boundaries)])))
-<<<<<<< HEAD
         if bt == 1:
             logger.debug(
                 " ".join(
@@ -189,16 +167,6 @@
                     )
                 )
             )
-=======
-        logger.debug(
-            " ".join(
-                map(
-                    str,
-                    [("expected number of data per bin", orders_class.cascade_per_bin)],
-                )
-            )
-        )
->>>>>>> 405fe1ac
 
         # fit the data to the bins
         chunks = []
@@ -272,7 +240,6 @@
             list of possible azimuths.
 
         """
-<<<<<<< HEAD
 
         return np.linspace(self.azm_start, self.azm_end, steps + 1)
 
@@ -316,10 +283,7 @@
             raise TypeError(err_str)
 
         return DataType
-=======
-
-        return np.linspace(self.azm_start, self.azm_end, steps + 1)
->>>>>>> 405fe1ac
+
 
 
 def equalObs(x, nbin):
