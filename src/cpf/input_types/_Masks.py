#!/usr/bin/env python3
# -*- coding: utf-8 -*-

"""
This file contains the code to make and apply masks to the diffraction data.

The masks are common to all energy dispereive data types.

The masks can come in a number for formats.
 - an image (or *.mask) file the same size as the diffraction detector
 - a dictionary of polygons, thresholds and ranges (similar to the funcionality of GSAS-II).
    An example of the new dictionary type mask is:
    Calib_mask     = {"polygon": [[(0,43),(180,43),(205,103),(127,160),(97,247),(80,393),(0,377)],
                                  [(1000,43),(820,43),(795,103),(853,160),(890,247),(910,393),(1000,377)],
                                  [(305,357),(286,375),(286,375),(305,275)],
                                 ],
                      "threshold": [0.25, 8],
                      "image": "file.mask"}



Need functions that can:
    a. make mask from settings (store as original mask) --- get_mask
    b. make mask of smaller range (azm and tth masks)   --- mask_outside
    c. apply mask to all arrays                         --- mask_apply
    d. restore original mask                            --- mask_restore
    e. remove all masks                                 --- mask_remove


Remove mask functions from these class files and put in separate common file.
"""

import numpy as np
import numpy.ma as ma
from PIL import Image, ImageDraw

<<<<<<< HEAD
from cpf.util.logging import get_logger

logger = get_logger("cpf.input_types._Masks")
=======
from cpf.logging import CPFLogger

logger = CPFLogger("cpf.input_types._Masks")
>>>>>>> 405fe1ac


class _masks:
    """
    Class definiing mask functions.

    These are imported into the detector functions as methods.
    """

    # def __init__(self, detector_class=None):
    #     """
    #     :param detector_class:
    #     """
    #     self = detector_class

    def get_mask(self, mask, im_ints=None, debug=False):
        """
        Creates the mask for the diffracion data and returns a boolian image.


        Parameters
        ----------
        mask : dictionary or string
            Object that can created into a mask for the data.
        im_ints : array
            Diffraction data array -- so that can build mask around it.

        Returns
        -------
        im_mask : boolian array.
            Mask to be applied to the diffraction data.

        """

        if im_ints is None:
            im_ints = self.intensity

        # if the mask is an image string then wrap it in a dictionary.
        if not isinstance(mask, dict) and mask is not None:
            mask = {"image": mask}
        elif mask is None:
            # make empty dictionary
            mask = {}

        # make empty mask
        im_mask = np.zeros(im_ints.shape, dtype="bool")

        if "image" in mask:
            # Dioptas mask is compressed Tiff image.
            # Save and load functions within Dioptas are: load_mask and save_mask in dioptas/model/MaskModel.py
            mask_from_image = np.array(Image.open(mask["image"]))
            # im_ints = ma.array(im_ints, mask=im_mask)
            # im_ints = ma.masked_less(im_ints, 0)
            if mask_from_image.shape == im_ints.shape:
                im_mask = np.asarray(im_mask) | np.asarray(mask_from_image)
            elif mask_from_image.shape == im_ints.shape[1:2]:
                # the masked image is for a single detector frame and the diffraction data is composed of multiple frames
                # (e.g. ESRFlvp detector).
                # assumes the repitition of the detector frame is in the first dimension of the array
                mask_from_image = np.expand_dims(mask_from_image, axis=0)
                mask_from_image = np.repeat(
                    mask_from_image, mask_from_image.shape[0], axis=0
                )
            im_mask = np.asarray(im_mask) | ma.asarray(mask_from_image)

        if "polygon" in mask:
            polygons = mask["polygon"]
            for i in polygons:
                img = Image.new("L", im_ints.shape, 0)
                ImageDraw.Draw(img).polygon(i, outline=1, fill=1)
                im_mask = im_mask + ma.array(img)

        if "threshold" in mask:
            threshold = mask["threshold"]
            im_mask = (
                np.asarray(im_mask)
                | ma.masked_outside(im_ints, threshold[0], threshold[1]).mask
            )

        if "detector" in mask:
            # Masks for energy dispersive detector elements for full detector.
            # Works by removing complete detectors.
            for x in range(len(mask["detector"])):
                im_mask[mask["detector"][x] - 1] = True

        if "energy" in mask:
            raise ValueError("'Energy' is not implemented.")

        if ("two theta" in mask) or ("twotheta" in mask):
            if "two theta" in mask:
                lbl_str = "two theta"
            else:
                lbl_str = "twotheta"
            limits = mask[lbl_str]
            im_mask = (
                np.asarray(im_mask)
                | ma.masked_inside(self.tth, limits[0], limits[1]).mask
            )

        if ("azm" in mask) or ("azimuth" in mask):
            if "azm" in mask:
                lbl_str = "azm"
            else:
                lbl_str = "azimuth"
            limits = mask[lbl_str]
            im_mask = (
                np.asarray(im_mask)
                | ma.masked_inside(self.azm, limits[0], limits[1]).mask
            )

        # FIX ME: Should also add circles and other polygons as per GSAS-II masks

        # mask invalid values
        mask2 = ma.masked_invalid(im_ints).mask
        # mask everything less than 0.
        mask3 = ma.masked_less(im_ints, 0).mask

        # combine masks
        im_mask = np.asarray(im_mask) | np.asarray(mask2) | np.asarray(mask3)
        # im_ints = ma.array(im_ints, mask=im_mask)

        """
        if debug:
            # N.B. The plot is a pig with even 1000x1000 pixel images and takes a long time to render.
            if ImTTH.size > 100000:
                logger.info(" ".join(map(str, [("Have patience. The mask plot will appear but it can take its time to render.")])))
            fig_1 = plt.figure()
            ax1 = fig_1.add_subplot(1, 3, 1)
            ax1.scatter(ImTTH, ImAzi, s=1, c=(ImInts.data), edgecolors='none', cmap=plt.cm.jet, vmin=0,
                        vmax=np.percentile(ImInts.flatten(), 98))
            ax1.set_title('All data')

            ax2 = fig_1.add_subplot(1, 3, 2)
            ax2.scatter(ImTTH, ImAzi, s=1, c=im_mask, edgecolors='none', cmap='Greys')
            ax2.set_title('Mask')
            ax2.set_xlim(ax1.get_xlim())

            ax3 = fig_1.add_subplot(1, 3, 3)
            ax3.scatter(ImTTH, ImAzi, s=1, c=(ImInts), edgecolors='none', cmap=plt.cm.jet, vmin=0,
                        vmax=np.percentile(ImInts.flatten(), 98))
            ax3.set_title('Masked data')
            ax3.set_xlim(ax1.get_xlim())
            # ax2.colorbar()
            plt.show()

            plt.close()
        """
        """
        Energy dispersive mask debug
        #     # FIX ME: DMF update to use class plot function!
        #     if debug:
        #         # Plot mask.
        #         # This is left in here for debugging.
        #         fig = plt.figure()
        #         ax = fig.add_subplot(1, 2, 1)
        #         plt.subplot(121)
        #         plt.scatter(
        #             im_two_theta,
        #             im_azimuth,
        #             s=4,
        #             c=im_ints,
        #             edgecolors="none",
        #             cmap=plt.cm.jet,
        #         )
        #         ax.set_ylim([0, 360])
        #         ax = fig.add_subplot(1, 2, 2)
        #         plt.subplot(122)
        #         plt.scatter(
        #             ma.array(im_two_theta, mask=im_mask),
        #             ma.array(im_azimuth, mask=im_mask),
        #             s=4,
        #             c=im_ints,
        #             edgecolors="none",
        #             cmap=plt.cm.jet,
        #         )
        #         ax.set_ylim([0, 360])
        #         plt.colorbar()
        #         plt.show()
        #         plt.close()
        """

        self.original_mask = im_mask

        return im_mask

    def set_mask(
        self,
        intensity_bounds=[-np.inf, np.inf],
        range_bounds=[-np.inf, np.inf],
        azm_bounds=[-np.inf, np.inf],
        mask=None,
    ):
        """
        Set limits to data
        :param range_bounds:
        :param i_max:
        :param i_min:
        :return:
        """

        if mask == None:
            mask = self.intensity.mask
            logger.debug(" ".join(map(str, [("Retreived previous mask")])))
        local_mask = np.where(
            (self.tth >= range_bounds[0])
            & (self.tth <= range_bounds[1])
            & (self.azm >= azm_bounds[0])
            & (self.azm <= azm_bounds[1]),
            False,
            True,
        )

        # ma.masked_outside(self.tth,(limits[0]),(limits[1])).mask
        local_mask2 = ma.masked_outside(
            self.intensity, intensity_bounds[0], intensity_bounds[1]
        ).mask

        logger.debug(
            " ".join(
                map(
                    str,
                    [("type(mask), type(local_mask)", type(mask), type(local_mask))],
                )
            )
        )
        logger.debug(
            " ".join(
                map(
                    str,
                    [
                        (
                            "mask.shape, (local_mask.shape)",
                            mask.shape,
                            (local_mask.shape),
                        )
                    ],
                )
            )
        )
        combined_mask = np.ma.mask_or(mask, local_mask)
        combined_mask = np.ma.mask_or(combined_mask, local_mask2)
        NoneType = type(None)
        if not isinstance(mask, NoneType):  # or mask.all() != None:
            combined_mask = np.ma.mask_or(combined_mask, mask)

        # apply mask to all arrays
        self.mask_apply(combined_mask)

    def mask_apply(self, mask, debug=False):
        """
        Applies mask to al the data arrays of the detector class

        Parameters
        ----------
        mask : array
            Mask. The default is None.
        debug : TYPE, optional
            DESCRIPTION. The default is False.

        Returns
        -------
        None.

        """
        self.intensity.mask = mask
        self.tth.mask = mask
        self.azm.mask = mask

        if "dspace" in dir(self):
            if self.dspace is not None:
                self.dspace.mask = mask

        if "x" in dir(self):
            if self.x is not None:
                self.x.mask = mask
        if "y" in dir(self):
            if self.y is not None:
                self.y.mask = mask
        if "z" in dir(self):
            if self.z is not None:
                self.z.mask = mask

    def mask_restore(self):
        """
        Restores the loaded mask.
        If the image data is still the same size as the original.
        """

        logger.effusive(" ".join(map(str, [("Restore original mask.")])))
        self.mask_apply(self.original_mask)

    def mask_remove(self):
        """
        Revmoes all masks from the data arrays.
        """

        logger.effusive(" ".join(map(str, [("Remove all masks.")])))
        self.mask_apply(None)<|MERGE_RESOLUTION|>--- conflicted
+++ resolved
@@ -34,15 +34,10 @@
 import numpy.ma as ma
 from PIL import Image, ImageDraw
 
-<<<<<<< HEAD
 from cpf.util.logging import get_logger
 
 logger = get_logger("cpf.input_types._Masks")
-=======
-from cpf.logging import CPFLogger
-
-logger = CPFLogger("cpf.input_types._Masks")
->>>>>>> 405fe1ac
+
 
 
 class _masks:
