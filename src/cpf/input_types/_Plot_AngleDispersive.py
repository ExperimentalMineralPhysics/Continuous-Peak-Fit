#!/usr/bin/env python3
# -*- coding: utf-8 -*-


import matplotlib.pyplot as plt
import numpy as np
import numpy.ma as ma
from matplotlib import cm, colors, gridspec, tri

from cpf.histograms import histogram2d
from cpf.logger_functions import logger


class _Plot_AngleDispersive:
    """
    This class cannot be imported as a stand alone class. Instead the methods
    contained within it are created as methods in the angle dispersive diffraction
    classes (e.g. DioptasDetector and SERFlvpDetector).
    """

    def _dispersion_ticks(self, disp_ticks=None, unique=10, disp_lims=None):
        """
        Returns the labels for the dispersion axis/colour bars.

        :param disp_ticks: -- unused for maintained for compatibility with MED functions
        :param unique:
        :param disp_lims:
        :return new_tick_positions:
        """

        if disp_lims is not None:
            disp_lims = (
                np.around(np.array(disp_lims) / self.azm_blocks) * self.azm_blocks
            )
            disp_ticks = list(
                range(int(disp_lims[0]), int(disp_lims[1] + 1), int(self.azm_blocks))
            )
        elif self.azm_end is not None and self.azm_start is not None:
            num_blocks = (self.azm_end - self.azm_start) / self.azm_blocks
            if num_blocks < 3:
                self.azm_blocks = np.around((self.azm_end - self.azm_start) / 3)
            disp_lims = (
                np.around(np.array([self.azm_start, self.azm_end]) / self.azm_blocks)
                * self.azm_blocks
            )
            disp_ticks = list(
                range(int(disp_lims[0]), int(disp_lims[1] + 1), int(self.azm_blocks))
            )
        elif len(np.unique(self.azm)) <= unique:
            # N.B. len(np.unique(self.azm)) is very slow if the data set is large.
            # as long as self.azm_start and self.azm_end are set we should never get here.
            disp_ticks = np.unique(np.unique(self.azm))
        else:  # len(np.unique(self.azm)) >= unique:
            # N.B. len(np.unique(self.azm)) is very slow if the data set is large.
            # as long as self.azm_start and self.azm_end are set we should never get here.
            disp_lims = np.array(
                [np.min(self.azm.flatten()), np.max(self.azm.flatten())]
            )
            if disp_lims[1] - disp_lims[0] > 90:
                block = 45
            else:
                block = self.azm_blocks
            disp_lims = np.around(disp_lims / block) * block
            disp_ticks = list(
                range(int(disp_lims[0]), int(disp_lims[1] + 1), int(block))
            )

        return disp_ticks

    def plot_masked(self, fig_plot=None):
        """
        Plot all the information needed to mask the data well.
        :param fig:
        :return:
        """

        x_plots = 3
        y_plots = 2
        spec = gridspec.GridSpec(
            ncols=x_plots,
            nrows=y_plots,
            width_ratios=[1, 1, 1],
            wspace=0.5,
            hspace=0.5,
            height_ratios=[2, 1],
        )

        ax1 = fig_plot.add_subplot(spec[0])
        self.plot_calibrated(
            fig_plot=fig_plot,
            axis_plot=ax1,
            show="unmasked_intensity",
            x_axis="default",
            limits=[0, 100],
        )
        ax1.set_title("All Data")
        ax2 = fig_plot.add_subplot(spec[1])
        self.plot_calibrated(
            fig_plot=fig_plot,
            axis_plot=ax2,
            show="mask",
            x_axis="default",
            limits=[0, 100],
        )
        ax2.set_title("Mask")
        ax3 = fig_plot.add_subplot(spec[2])
        self.plot_calibrated(
            fig_plot=fig_plot,
            axis_plot=ax3,
            show="intensity",
            x_axis="default",
            limits=[0, 100],
        )
        ax3.set_title("Masked Data")

        ax4 = fig_plot.add_subplot(spec[3])
        self.plot_calibrated(
            fig_plot=fig_plot,
            axis_plot=ax4,
            show="unmasked_intensity",
            x_axis="default",
            y_axis="intensity",
            limits=[0, 100],
        )

        ax5 = fig_plot.add_subplot(spec[4])
        # plot cdf of the intensities.
        # sort the data in ascending order
        x1 = np.sort(self.intensity.data)
        x2 = np.sort(self.intensity)

        # get the cdf values of y
        y1 = np.arange(np.size(x1)) / float(np.size(x1))
        y2 = np.arange(np.size(x2)) / float(ma.count(x2))

        # ax1 = fig_1.add_subplot(1, 1, 1)
        ax5.plot(
            x1,
            y1,
        )
        ax5.plot(
            x2,
            y2,
        )
        ax5.set_title("CDF of the intensities")

        ax6 = fig_plot.add_subplot(spec[5])
        self.plot_calibrated(
            fig_plot=fig_plot,
            axis_plot=ax6,
            show="intensity",
            x_axis="default",
            y_axis="intensity",
            limits=[0, 100],
        )

    def plot_range(
        self,
        fig_plot=None,
        range_bounds=[-np.inf, np.inf],
        azm_bounds=[-np.inf, np.inf],
    ):
        """
        Plot data within given range.
        add data to axes.
        :param ax:
        :param show:
        :return:
        """

        self.set_limits(range_bounds=range_bounds, azm_bounds=range_bounds)

        # match max and min of colour scales
        limits = {
            "max": self.intensity.max(),
            "min": self.intensity.min(),
        }

        # plot data
        ax1 = fig_plot.add_subplot(1, 1, 1)
        self.plot_calibrated(
            fig_plot=fig_plot,
            axis_plot=ax1,
            show="intensity",
            x_axis="default",
            limits=limits,
            colourmap="magma_r",
        )
        ax1.set_title("Data")
        locs, labels = plt.xticks()
        plt.setp(labels, rotation=90)

        # tidy layout
        plt.tight_layout()

<<<<<<< HEAD
    def plot_fitted(
        self,
        fig_plot=None,
        model=None,
        fit_centroid=None,
        plot_type="surface",
        orientation="horizontal",
    ):
=======
          
    
    
    def plot_fitted(self, fig_plot=None, model=None, fit_centroid=None, plot_type="surface", orientation="horizontal", plot_ColourRange=None):
>>>>>>> 20da5a72
        """
        add data to axes.
        :param ax:
        :param show:
        :return:
        """

        # match max and min of colour scales
<<<<<<< HEAD
        limits = {
            "max": np.max([self.intensity.max(), model.max()]),
            "min": np.min([self.intensity.min(), model.min()]),
        }

        tight = False

        if orientation == "horizontal":
=======
        if plot_ColourRange:
            if not isinstance(plot_ColourRange, dict):
                limits = {
                    "max": plot_ColourRange[0],
                    "min": plot_ColourRange[1],
                }
            else:
                limits = plot_ColourRange
        else:
            limits = {
                "max": np.max([self.intensity.max(), model.max()]),
                "min": np.min([self.intensity.min(), model.min()]),
            }
    
        tight=False
        
        if orientation=="horizontal":
>>>>>>> 20da5a72
            up = 3
            across = 1
            # location = "right"
            tight = True
            loc = "left"
        else:
            up = 1
            across = 3
            # location = "right"
            loc = "center"
        # make axes
        ax = []
        if tight == True:
            gs = gridspec.GridSpec(up, across, wspace=0.0, hspace=0.0)
            for i in range(3):
                ax.append(fig_plot.add_subplot(gs[i]))
        else:
            axs = fig_plot.subplots(nrows=up, ncols=across, sharey=True, sharex=True)
            ax.append(axs[0])
            ax.append(axs[1])
            ax.append(axs[2])

        # plot data
        self.plot_calibrated(
            fig_plot=fig_plot,
            axis_plot=ax[0],
            show="intensity",
            limits=limits,
            colourmap="magma_r",
            # location=location,
            rastered=plot_type,
            orientation=orientation,
        )
        if orientation == "horizontal":
            ax[0].set_title("Data", loc=loc, y=0.75)
        else:
            ax[0].set_title("Data")
        locs, labels = plt.xticks()
        # plt.setp(labels, rotation=90)

        # plot model
        self.plot_calibrated(
            fig_plot=fig_plot,
            axis_plot=ax[1],
            data=model,
            y_label=None,
            limits=limits,
            colourmap="magma_r",
            # location=location,
            rastered=plot_type,
            orientation=orientation,
        )
        if fit_centroid is not None:
            for i in range(len(fit_centroid[1])):
                if orientation == "horizontal":
                    ax[1].plot(
                        fit_centroid[0], fit_centroid[1][i], "k--", linewidth=0.5
                    )
                else:
                    ax[1].plot(
                        fit_centroid[1][i], fit_centroid[0], "k--", linewidth=0.5
                    )
        if orientation == "horizontal":
            ax[1].set_title("Model", loc=loc, y=0.75)
        else:
            ax[1].set_title("Model")
        locs, labels = plt.xticks()
        # plt.setp(labels, rotation=90)

        # plot residuals
        if "rmin" in limits:
            limits_resid = {"min": limits["rmin"], "max": limits["rmax"]}
        else:
            limits_resid = [0, 100]
        self.plot_calibrated(
            fig_plot=fig_plot,
            axis_plot=ax[2],
            data=self.intensity - model,
            y_label=None,
            limits=limits_resid,
            colourmap="residuals-blanaced",
            # location=location,
            rastered=plot_type,
            orientation=orientation,
        )
        if fit_centroid is not None:
            for i in range(len(fit_centroid[1])):
                if orientation == "horizontal":
                    ax[1].plot(
                        fit_centroid[0], fit_centroid[1][i], "k--", linewidth=0.5
                    )
                else:
                    ax[1].plot(
                        fit_centroid[1][i], fit_centroid[0], "k--", linewidth=0.5
                    )
        if orientation == "horizontal":
            ax[2].set_title("Residuals", loc=loc, y=0.75)
        else:
            ax[2].set_title("Residuals")
        locs, labels = plt.xticks()
        # plt.setp(labels, rotation=90)

        # organise the axes and labelling.
        if tight == True:
            if orientation == "horizontal":
                bottom0, top0 = ax[0].get_ylim()
                bottom1, top1 = ax[1].get_ylim()
                bottom2, top2 = ax[2].get_ylim()
                top_max = np.max([top0, top1, top2])
                bottom_min = np.min([bottom0, bottom1, bottom2])
                ax[0].set(xticklabels=[])
                ax[1].set(xticklabels=[])
                if len(ax) > 1:
                    ax[0].set_title(ax[0].get_title(), y=0.8)
                    ax[1].set_title(ax[1].get_title(), y=0.7)
                    ax[2].set_title(ax[2].get_title(), y=0.9)
                # fig_plot.rcParams['axes.titley'] = 1.0    # y is in axes-relative coordinates.
                # fig_plot.rcParams['axes.titlepad'] = -14  # pad is in points...
                ax[2].set_xlabel("Azimuth ($^\circ$)")
            else:
                bottom0, top0 = ax[0].get_ylim()
                bottom1, top1 = ax[1].get_ylim()
                bottom2, top2 = ax[2].get_ylim()
                top_max = np.max([top0, top1, top2])
                bottom_min = np.min([bottom0, bottom1, bottom2])
                # ax[0].set_ylim(top=top_max, bottom=bottom_min)
                # ax[1].set_ylim(top=top_max, bottom=bottom_min)
                # ax[2].set_ylim(top=top_max, bottom=bottom_min)
                ax[1].set(yticklabels=[])
                ax[2].set(yticklabels=[])
                ax[1].set(ylabel=None)
                ax[2].set(ylabel=None)
                ax[0].yaxis.set_ticks_position("both")
                ax[1].yaxis.set_ticks_position("both")
                ax[2].yaxis.set_ticks_position("both")
                ax[0].xaxis.set_ticks_position("both")
                ax[1].xaxis.set_ticks_position("both")
                ax[2].xaxis.set_ticks_position("both")

        # tidy layout
        plt.tight_layout()

    def plot_collected(
        self,
        fig_plot=None,
        axis_plot=None,
        show="intensity",
        colourmap="jet",
        limits=[0, 99.9],
        location="default",
        debug=False,
    ):
        """
        Plots the collected data as images.

        Parameters
        ----------
        fig_plot : TYPE, optional
            DESCRIPTION. The default is None.
        axis_plot : TYPE, optional
            DESCRIPTION. The default is None.
        show : TYPE, optional
            DESCRIPTION. The default is "intensity".
        colourmap : TYPE, optional
            DESCRIPTION. The default is "jet".
        limits : TYPE, optional
            DESCRIPTION. The default is [0, 99.9].
        location : TYPE, optional
            DESCRIPTION. The default is 'bottom'.

        Returns
        -------
        TYPE
            DESCRIPTION.

        """

        if axis_plot == None and fig_plot == None:
            # make a figure
            fig_plot, axis_plot = plt.subplots()
            display = True

        elif axis_plot == None:
            # figure exists
            # assume will be shown outside of this function
            raise ValueError("Axes is needed to plot the data into")
            # FIX ME: the figure exists and so we whould be ableto find the axes

        elif fig_plot == None:
            # axis exists but figure not refrenced.
            # assume will be shown outside of this function
            raise ValueError("A figure is needed to plot the data into")
            # FIX ME: the axes exists and so we whould be ableto find the figure

        if isinstance(show, str) and show == "unmasked_intensity":
            plot_i = self.intensity.data
        elif isinstance(show, str) and show == "mask":
            plot_i = np.array(ma.getmaskarray(self.intensity), dtype="uint8") + 1
            colourmap = "Greys"
            limits = [0, 2]
        elif isinstance(show, np.ndarray) or ma.isMaskedArray(show):
            plot_i = show
        else:  # if show == "intensity"
            plot_i = self.intensity

        if np.ndim(plot_i) > 2:
            # The parametrized images to be plotted
            def f(data, n):
                return data[n]
        else:
            # there is only 1 plane of data.
            # (single detector rather than multiple detectors or positions.)
            def f(data, n):
                return data

        IMax = np.percentile(plot_i, limits[1])
        IMin = np.percentile(plot_i, limits[0])

        if limits[0] > 0 and limits[1] < 100:
            cb_extend = "both"
        elif limits[1] < 100:
            cb_extend = "max"
        elif limits[0] > 0:
            cb_extend = "min"
        else:
            cb_extend = "neither"

        im_num = 0
        the_plot = axis_plot.imshow(
            f(plot_i, im_num), vmin=IMin, vmax=IMax, cmap=colourmap
        )

        axis_plot.set_xlabel("x")
        axis_plot.set_ylabel("y")
        axis_plot.invert_yaxis()

        if location == "default":
            if plot_i.shape[-1] > plot_i.shape[-2]:
                location = "bottom"
                fraction = 0.046
            else:
                location = "right"
                fraction = 0.15

        cb = fig_plot.colorbar(
            mappable=the_plot,
            ax=axis_plot,
            extend=cb_extend,
            fraction=fraction,
            location=location,
        )

        if np.ndim(plot_i) > 2 and plot_i.shape[0] > 1:
            # adjust the main plot to make room for the sliders
            fig_plot.subplots_adjust(bottom=0.25)

            # Make a horizontal slider to control the image being viewed.
            axim = fig_plot.add_axes([0.25, 0.1, 0.65, 0.03])
            im_slider = plt.Slider(
                ax=axim,
                label="Frame number",
                valmin=0,
                valmax=plot_i.shape[0],
                valinit=0,
            )

            # The function to be called anytime a slider's value changes
            def update(val):
                the_plot.imshow(f(plot_i, im_slider.val))
                fig_plot.canvas.draw_idle()

            # FIXME: we should also be able tp update the title and the colour scale.

            # register the update function with each slider
            im_slider.on_changed(update)

        # if display==True:
        #    the_plot.show()

    def plot_calibrated(
        self,
        fig_plot=None,
        axis_plot=None,
        show="default",
        x_axis="default",
        y_axis="default",
        x_label=r"2$\theta$ ($^\circ$)",
        y_label="Azimuth ($^\circ$)",
        data=None,
        limits=[1, 99.9],
        y_lims=None,
        colourmap="jet",
        rastered=False,
        point_scale=2,
        resample_shape=None,
        location=None,
        orientation="vertical",
    ):
        """
        add data to axes.
        :param ax:
        :param show:
        :return:
        """

        y_ticks = None
        x_ticks = None

        if axis_plot == None and fig_plot == None:
            # make a figure
            fig_plot, axis_plot = plt.subplots()

        elif axis_plot == None:
            # figure exists
            pass

        elif fig_plot == None:
            # axis exists but figure not refrenced.
            pass

        if (
            rastered == False and self.intensity.size > 1e6
        ):  # 100000000000:# 1000000: # was 50000 until fixed max/min functions
            logger.moreinfo(
                " ".join(
                    map(
                        str,
                        [
                            (
                                " Have patience. The plot(s) will appear but it can take its time to render."
                            )
                        ],
                    )
                )
            )
            rastered = True

        if x_axis == "azimuth":
            plot_x = self.azm
            x_lims = [self.azm_start, self.azm_end]
        else:  # if x_axis is "default" or "tth"
            plot_x = self.tth
        # plot_y = self.azm
        label_x = x_label

        if y_axis == "intensity":
            # plot y rather than azimuth on the y axis
            plot_y = self.intensity
            # organise colour scale as azimuth
            plot_i = self.azm
            label_y = "Intensity (a.u.)"
            y_ticks = False
        else:  # if y_axis is "default" or "azimuth"
            plot_y = self.azm
            plot_i = self.intensity
            label_y = y_label
            if y_lims == None:
                y_lims = [self.azm_start, self.azm_end]
                # y_lims = [self.azm.min(), self.azm.max()]
            # axis_plot.set_ylim(y_lims)
            # y_ticks = list(range(int(y_lims[0]),int(y_lims[1]+1),45))

            y_ticks = self.dispersion_ticks()

        # organise the data to plot
        if data is not None:
            plot_i = data
        elif show == "unmasked_intensity":
            plot_x = plot_x.data
            plot_y = plot_y.data
            plot_i = plot_i.data
        elif show == "mask":
            plot_x = plot_x.data
            plot_y = plot_y.data
            plot_i = np.array(ma.getmaskarray(self.intensity), dtype="uint8") + 1
            colourmap = "Greys"
        else:  # if show == "intensity"
            plot_i = plot_i

        # set axis limits
        x_lims = [plot_x.min(), plot_x.max()]

        # set colour bar and colour maps.
        if colourmap == "Greys":
            IMax = 2.01
            IMin = 0
            cb_extend = "neither"
        elif isinstance(limits, dict):
            IMax = limits["max"]
            IMin = limits["min"]
            cb_extend = "neither"
        else:
            if limits[1] == 100:
                IMax = np.max(plot_i)
            else:
                IMax = np.percentile(plot_i, limits[1])
            if limits[0] == 0:
                IMin = np.min(plot_i)
            else:
                IMin = np.percentile(plot_i, limits[0])
            if limits[0] > 0 and limits[1] < 100:
                cb_extend = "both"
            elif limits[1] < 100:
                cb_extend = "max"
            elif limits[0] > 0:
                cb_extend = "min"
            else:
                cb_extend = "neither"
        if location == None:
            if y_lims is None:
                location = "right"
            elif plot_y.ndim == 1:
                x_range = x_lims[1] - x_lims[0]
                y_range = y_lims[1] - y_lims[0]
                if x_range >= y_range:
                    location = "bottom"
                    fraction = 0.046
                else:
                    location = "right"
                    fraction = 0.15
            elif plot_i.squeeze().shape[-1] > plot_i.squeeze().shape[-2]:
                location = "bottom"
                fraction = 0.046
            else:
                location = "right"
                fraction = 0.15
        elif location == "default":
            location == "right"
        else:
            pass

        # set colour map
        if colourmap == "residuals-blanaced":
            # colourmap = self.residuals_colour_scheme(
            colourmap = residuals_colour_scheme(IMax, IMin)
        else:
            colourmap = colourmap

        # if horizontal swap everything around.
        if orientation.lower() == "horizontal":
            plot_y, plot_x = plot_x, plot_y
            x_lims, y_lims = y_lims, x_lims
            label_x, label_y = label_y, label_x

            location = "right"
        else:
            location = "bottom"

        if rastered == False or rastered == "scatter":
            the_plot = axis_plot.scatter(
                plot_x,
                plot_y,
                s=1.5,
                c=plot_i,
                edgecolors="none",
                cmap=colourmap,
                vmin=IMin,
                vmax=IMax,
                # rasterized=rastered,
            )
        elif rastered == "surf" or rastered == "surface":
            the_plot = surface_plot(
                plot_i,
                plot_x,
                plot_y,
                fig_plot=fig_plot,
                axis_plot=axis_plot,
                vmin=IMin,
                vmax=IMax,
                colourmap=colourmap,
                pixels_per_bin=point_scale,
                resample_shape=resample_shape,
            )
        else:
            the_plot = raster_plot(
                plot_i,
                plot_x,
                plot_y,
                fig_plot=fig_plot,
                axis_plot=axis_plot,
                vmin=IMin,
                vmax=IMax,
                colourmap=colourmap,
                pixels_per_bin=point_scale,
                resample_shape=resample_shape,
            )

        axis_plot.set_xlabel(label_x)
        axis_plot.set_ylabel(label_y)

        axis_plot.set_xlim(x_lims)
        axis_plot.set_ylim(y_lims)

        if y_axis != "intensity":
            if orientation == "horizontal":
                axis_plot.set_xticks(y_ticks)
            else:
                axis_plot.set_yticks(y_ticks)

        # p2 = axis_plot.get_position().get_points().flatten()
        # ax_cbar1 = fig_plot.add_axes([p2[0], 0, p2[2]-p2[0], 0.05])

        cb = fig_plot.colorbar(
            mappable=the_plot,
            ax=axis_plot,
            extend=cb_extend,
            location=location,
            shrink=0.9,
        )  # , pad=0.1, aspect=8)


def residuals_colour_scheme(maximum_value, minimum_value, **kwargs):
    # create custom colormap for residuals
    # ---------------
    # Need: a colour map that is white at 0 and the colours are equally scaled on each side. So it will match the intensity in black and white. Also one this is truncated so dont have lots of unused colour bar.
    # This can't be done using DivergingNorm(vcenter=0) or CenteredNorm(vcenter=0) so make new colourmap.
    #
    # create a colour map that truncates seismic so balanced around 0.
    # It is not perfect because the 0 point insn't necessarily perfectly white but it is close enough (I think).
    n_entries = 256
    all_colours = cm.seismic(np.arange(n_entries))

    if np.abs(maximum_value) > np.abs(minimum_value):
        n_cut = np.int_(
            (
                (2 * maximum_value - (maximum_value - np.abs(minimum_value)))
                / (2 * maximum_value)
            )
            * n_entries
        )
        keep = n_entries - n_cut
        all_colours = all_colours[keep:]
    else:  # if np.abs(maximum_value) < np.abs(minimum_value):
        keep = np.int_(
            (
                (2 * np.abs(minimum_value) - (np.abs(minimum_value) - maximum_value))
                / (2 * np.abs(minimum_value))
            )
            * n_entries
        )
        all_colours = all_colours[:keep]
    all_colours = colors.ListedColormap(
        all_colours, name="myColorMap", N=all_colours.shape[0]
    )

    return all_colours


def raster_plot(
    # self,
    data_plot,
    x_plot,
    y_plot,
    fig_plot=None,
    axis_plot=None,
    resample_shape=None,
    vmin=0,
    vmax=np.inf,
    colourmap="jet",
    pixels_per_bin=3,
):
    """
    Converts the diffraction data into an image and plots it. It is a more efficient replacement for
    the default scatter plots. it should be called when the data sets are too large to plot in a
    timely manner.

    In essence it integrates the diffraction data into a plot with the pixel resolution of the screen.
    It calls the same numpy functions that pyFAI uses but without the same level of data cleaning.

    Parameters
    ----------
    data_plot : masked array
        data to convert into the image to plot.
    x_plot : masked array
        horizontal position of the data points (usually two theta)
    y_plot : masked array
        vertical position of the data points (usually azimuth)
    fig_plot : figure, optional
        Figure to add plot to. The default is None.
    axis_plot : axes, optional
        Axes to add plot to. The default is None.
    vmin : float, optional
        minimum of the plotted colour scale. The default is 0.
    vmax : float, optional
        minimum of the plotted colour scale. The default is np.inf, in effect the maximum value in data_plot
    colourmap : string, optional
        Colourmap for the plot. The default is "jet".
    pixels_per_bin : float, optional
        Scaler for the number of bins in the histogram  . The default is 3.
     : TYPE
        DESCRIPTION.

    Returns
    -------
    pl : axes
        filled set of axes.
    """
    # FIX ME: for massive data sets (e.g. ESFR) this is still slow.
    # maybe it should be replaced by datashader or something else that is good for dynamicaly plotting massive data sets.
    # an alternative is to use GIS image referencing packages.

    if logger.is_below_level(level="DEBUG"):
        import time

        start = time.time()

    if resample_shape != None:
        # use the size of the output set by resample_shape
        x_bins = resample_shape[0]
        y_bins = resample_shape[1]
    else:
        # base the sixe of the output on the number of pixels in the axes.
        if axis_plot == None:
            if fig_plot == None:
                fig = plt.figure()
            axis_plot = fig.add_subplot(1, 1, 1)
        bbox = axis_plot.get_window_extent().transformed(
            fig_plot.dpi_scale_trans.inverted()
        )
        width, height = bbox.width, bbox.height
        width *= fig_plot.dpi
        height *= fig_plot.dpi
        x_bins = width / pixels_per_bin
        y_bins = height / pixels_per_bin

    # FIX ME: should I just replace this with a call to histogram2d_engine in pyFAI/engines/histogram_engine.py??
    # To have empyt pixels where there is no data use dummy = np.nan as an option.
    # see comments in histogram2d for answer
    result, x_edges, y_edges, num_pix_per_bin = histogram2d(
        data_plot, x_plot, y_plot, x_bins=x_bins, y_bins=y_bins
    )
    result = np.rot90(result)
    pl = axis_plot.imshow(
        result,
        extent=[x_edges[0], x_edges[-1], y_edges[0], y_edges[-1]],
        aspect="auto",
        vmin=vmin,
        vmax=vmax,
        cmap=colourmap,
    )

    # axis_plot.invert_yaxis()
    if logger.is_below_level(level="DEBUG"):
        end = time.time()
        logger.debug(" ".join(map(str, [(f"Time to make rastered plot {end-start}")])))

    return pl


def surface_plot(
    # self,
    data_plot,
    x_plot,
    y_plot,
    fig_plot=None,
    axis_plot=None,
    resample_shape=None,
    vmin=0,
    vmax=np.inf,
    colourmap="jet",
    pixels_per_bin=3,
):
    """
    Plots the data on an irregular tripcolor gird.

    Parameters
    ----------
    data_plot : masked array
        data to convert into the image to plot.
    x_plot : masked array
        horizontal position of the data points (usually two theta)
    y_plot : masked array
        vertical position of the data points (usually azimuth)
    fig_plot : figure, optional
        Figure to add plot to. The default is None.
    axis_plot : axes, optional
        Axes to add plot to. The default is None.
    vmin : float, optional
        minimum of the plotted colour scale. The default is 0.
    vmax : float, optional
        minimum of the plotted colour scale. The default is np.inf, in effect the maximum value in data_plot
    colourmap : string, optional
        Colourmap for the plot. The default is "jet".
    pixels_per_bin : float, optional
        Scaler for the number of bins in the histogram  . The default is 3.
     : TYPE
        DESCRIPTION.

    Returns
    -------
    pl : axes
        filled set of axes.
    """

    triang = tri.Triangulation(x_plot.flatten(), y_plot.flatten())
    corners = triang.triangles
    # FIXME: i might be better to make the triangles from the x,y, points rather than the tth+azm.
    # when made like this the plots spread the intensity in a broadway. -- the scatter plot looks better.

    triang.set_mask(tri.TriAnalyzer(triang).get_flat_tri_mask())
    mask = np.zeros(len(triang.triangles))
    for i in range(len(corners)):
        if any(x_plot.flatten()[corners[i, :]].mask == True):
            mask[i] = True
    mask = np.array(mask, dtype="bool")
    triang.set_mask((triang.mask == True) | (mask == True))

    if 0:
        areas = []
        x_range = []
        y_range = []
        import proglog

        progress_bar = proglog.default_bar_logger(
            "bar"
        )  # shorthand to generate a bar logger

        def PolyArea(x, y):
            return 0.5 * np.abs(np.dot(x, np.roll(y, 1)) - np.dot(y, np.roll(x, 1)))

        # for f in range(setting_class.image_number):
        for i in progress_bar.iter_bar(iteration=range(len(corners))):
            if triang.mask[i] == True:
                pass
            else:
                areas.append(
                    PolyArea(x_plot.flatten()[corners][i], y_plot.flatten()[corners][i])
                )
                x_range.append(
                    x_plot.flatten()[triang.triangles][i].max()
                    - x_plot.flatten()[triang.triangles][i].min()
                )
                y_range.append(
                    y_plot.flatten()[triang.triangles][i].max()
                    - y_plot.flatten()[triang.triangles][i].min()
                )

        fig, axs = plt.subplots(1, 3, sharey=True, tight_layout=True)

        # We can set the number of bins with the *bins* keyword argument.
        axs[0].hist(areas, bins=50)  # int(len(areas)/40))
        axs[1].hist(x_range, bins=50)  # int(len(areas)/40))
        axs[2].hist(y_range, bins=50)  # int(len(areas)/40))

        # FIXME: I should filter the triangles on their area or their shape.
        # mean_area = np.mean(areas)

    pl = axis_plot.tripcolor(
        triang, data_plot.flatten(), cmap=colourmap, vmin=vmin, vmax=vmax
    )

    return pl<|MERGE_RESOLUTION|>--- conflicted
+++ resolved
@@ -193,7 +193,6 @@
         # tidy layout
         plt.tight_layout()
 
-<<<<<<< HEAD
     def plot_fitted(
         self,
         fig_plot=None,
@@ -201,13 +200,8 @@
         fit_centroid=None,
         plot_type="surface",
         orientation="horizontal",
+        plot_ColourRange=None,
     ):
-=======
-          
-    
-    
-    def plot_fitted(self, fig_plot=None, model=None, fit_centroid=None, plot_type="surface", orientation="horizontal", plot_ColourRange=None):
->>>>>>> 20da5a72
         """
         add data to axes.
         :param ax:
@@ -216,16 +210,6 @@
         """
 
         # match max and min of colour scales
-<<<<<<< HEAD
-        limits = {
-            "max": np.max([self.intensity.max(), model.max()]),
-            "min": np.min([self.intensity.min(), model.min()]),
-        }
-
-        tight = False
-
-        if orientation == "horizontal":
-=======
         if plot_ColourRange:
             if not isinstance(plot_ColourRange, dict):
                 limits = {
@@ -239,11 +223,10 @@
                 "max": np.max([self.intensity.max(), model.max()]),
                 "min": np.min([self.intensity.min(), model.min()]),
             }
-    
-        tight=False
-        
-        if orientation=="horizontal":
->>>>>>> 20da5a72
+
+        tight = False
+
+        if orientation == "horizontal":
             up = 3
             across = 1
             # location = "right"
@@ -754,6 +737,10 @@
             shrink=0.9,
         )  # , pad=0.1, aspect=8)
 
+    def plot_integrated(self):
+        # FIXME: Other classes are looking for a plot_integrated function under this class
+        pass
+
 
 def residuals_colour_scheme(maximum_value, minimum_value, **kwargs):
     # create custom colormap for residuals
