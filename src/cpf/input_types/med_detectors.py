#!/usr/bin/env python
# -*- coding: utf-8 -*-

__all__ = ["W2010_10element"]


"""
This file contains a list of the default energy dispersive detectors that continuous peak fit recognises.

New detectors can either be added to this list or added via a csv file. For details see ...
"""
<<<<<<< HEAD
from cpf.util.logging import get_logger

logger = get_logger("cpf.input_types.med_detectors")
=======
from cpf.logging import CPFLogger

logger = CPFLogger("cpf.input_types.med_detectors")
>>>>>>> 405fe1ac


def W2010_10element():
    """
    Azimuthal detector positions for the 10 element detector of Weidner et al. (2010).

    Donald J. Weidner, Michael T. Vaughan, Liping Wang, Hongbo Long, Li Li, Nathaniel A. Dixon, and William B. Durham
    Precise stress measurements with white synchrotron x rays
    Review of Scientific Instruments 81, 013903 (2010); https://doi.org/10.1063/1.3263760

    """

    detector_azimuths = [
        0.0,  # 1, top element
        22.5,  # 2
        45.0,  # 3
        67.5,  # 4
        90.0,  # 5
        112.5,  # 6
        135.0,  # 7
        157.5,  # 8
        180.0,  # 9, bottom element
        270.0,
    ]  # 10, element on otherside (often obscured)

    return detector_azimuths<|MERGE_RESOLUTION|>--- conflicted
+++ resolved
@@ -9,15 +9,10 @@
 
 New detectors can either be added to this list or added via a csv file. For details see ...
 """
-<<<<<<< HEAD
 from cpf.util.logging import get_logger
 
 logger = get_logger("cpf.input_types.med_detectors")
-=======
-from cpf.logging import CPFLogger
 
-logger = CPFLogger("cpf.input_types.med_detectors")
->>>>>>> 405fe1ac
 
 
 def W2010_10element():
