--- conflicted
+++ resolved
@@ -6,7 +6,6 @@
 from itertools import product
 
 import numpy as np
-<<<<<<< HEAD
 import pandas as pd
 
 import cpf.peak_functions as pf
@@ -14,14 +13,7 @@
 from cpf.util.logging import get_logger
 
 logger = get_logger("cpf.output_formatters.WriteCoefficientTable")
-=======
-
-import cpf.peak_functions as pf
-from cpf.IO_functions import make_outfile_name
-from cpf.logging import CPFLogger
-
-logger = CPFLogger("cpf.output_formatters.WriteCoefficientTable")
->>>>>>> 405fe1ac
+
 
 
 def Requirements():
@@ -39,7 +31,6 @@
 
 
 # def WriteOutput(FitSettings, parms_dict, **kwargs):
-<<<<<<< HEAD
 def WriteOutput(
     settings_class=None,
     settings_file=None,
@@ -48,14 +39,10 @@
     *args,
     **kwargs,
 ):
-=======
-def WriteOutput(settings_class=None, settings_file=None, debug=False, **kwargs):
->>>>>>> 405fe1ac
     # writes some of the fitted coeficients to a table.
     # More general version of WriteDifferentialStrain.
     # Focused on d-spacing coefficents but generalisible to all coefficients.
 
-<<<<<<< HEAD
     # define defaults
     dp = 6  # how many decimal points to write out
     col_width = 15  # default column width for csv file.
@@ -66,8 +53,6 @@
     # 3: rewritten as panda data frame - to force columns to line up.
     version = 3
 
-=======
->>>>>>> 405fe1ac
     ordering_of_output = "peak"
 
     if settings_class is None and settings_file is None:
@@ -86,7 +71,6 @@
         coefs_vals_write = settings_class.output_settings["coefs_vals_write"]
     else:
         coefs_vals_write = "all"
-<<<<<<< HEAD
     if isinstance(coefs_vals_write, str):
         coefs_vals_write = [coefs_vals_write]
     if coefs_vals_write == ["all"]:
@@ -96,11 +80,6 @@
     # make filename for output
     base = settings_class.datafile_basename
 
-=======
-
-    # make filename for output
-    base = settings_class.datafile_basename
->>>>>>> 405fe1ac
     if base is None:
         logger.info(
             " ".join(map(str, [("No base filename, using input filename instead.")]))
@@ -116,12 +95,6 @@
 
     # get number of coefficients.
     num_subpatterns = len(settings_class.fit_orders)
-<<<<<<< HEAD
-=======
-    peak_properties = pf.peak_components(full=True)
-    if coefs_vals_write == "all":
-        coefs_vals_write = peak_properties
->>>>>>> 405fe1ac
     max_coef = {}
     for w in range(len(coefs_vals_write)):
         ind = coefs_vals_write[w]
@@ -131,7 +104,6 @@
             max_coef[coefs_vals_write[w]] = [0]
     for y in range(num_subpatterns):
         for x in range(len(settings_class.fit_orders[y]["peak"])):
-<<<<<<< HEAD
             for w in range(len(coefs_vals_write)):
                 ind = coefs_vals_write[w]
                 if ind != "background" and ind != "symmetry":
@@ -156,18 +128,6 @@
                         )
                     except:
                         pass
-=======
-            for w in range(len(coefs_vals_write[1])):
-                ind = coefs_vals_write[1][w]
-                if ind != "background":
-                    max_coef[ind] = np.max(
-                        [
-                            max_coef[ind],
-                            np.max(2 * settings_class.fit_orders[y]["peak"][x][ind])
-                            + 1,
-                        ]
-                    )
->>>>>>> 405fe1ac
                 else:
                     for v in range(len(settings_class.fit_orders[y][ind])):
                         if v > len(max_coef[ind]) - 1:
@@ -186,31 +146,11 @@
     headers.append("Range_start")
     headers.append("Range_end")
 
-<<<<<<< HEAD
     # parmeter header list
-=======
-    text_file.write(
-        "# Summary of fits produced by continuous_peak_fit for input file: %s.\n"
-        % settings_class.settings_file
-    )
-    text_file.write("# For more information: http://www.github.com/me/something\n")
-    text_file.write("# File version: %i \n" % 2)
-    text_file.write("# \n")
-
-    # write header
-    col_width = 17
-    dp = col_width - 7
-    text_file.write(("# {0:<" + str(col_width + 5) + "}").format("Data File" + ","))
-    text_file.write(("{0:<" + str(col_width) + "}").format("Peak" + ","))
-
-    # parmeter header list
-
->>>>>>> 405fe1ac
     for w in range(len(max_coef)):
         ind = coefs_vals_write[w]
         if ind != "background" and ind != "symmetry":
             for v in range(max_coef[ind]):
-<<<<<<< HEAD
                 headers.append(ind + str(v))
                 headers.append(ind + str(v) + "err")
         elif ind == "symmetry":
@@ -220,31 +160,6 @@
                 for v in range(max_coef[ind][u]):
                     headers.append(ind + str(u) + "_" + str(v))
                     headers.append(ind + str(u) + "_" + str(v) + "err")
-=======
-                text_file.write(
-                    ("{0:>" + str(col_width) + "}").format(ind + "_" + str(v) + ",")
-                )
-                text_file.write(
-                    ("{0:>" + str(col_width) + "}").format(ind + "_" + str(v) + " err,")
-                )
-        elif ind == "symmetry":
-            text_file.write(("{0:>" + str(col_width) + "}").format(ind + ","))
-        else:
-            for u in range(len(settings_class.fit_orders[y][ind])):
-                for v in range(max_coef[ind][u]):
-                    text_file.write(
-                        ("{0:>" + str(col_width) + "}").format(
-                            ind + str(u) + "_" + str(v) + ","
-                        )
-                    )
-                    text_file.write(
-                        ("{0:>" + str(col_width) + "}").format(
-                            ind + str(u) + "_" + str(v) + " err,"
-                        )
-                    )
-
-    text_file.write("\n")
->>>>>>> 405fe1ac
 
     # read all the data.
     fits = []
@@ -278,16 +193,10 @@
     else:
         lists = lists[np.lexsort((lists[:, 0],))]
 
-<<<<<<< HEAD
     RowsList = []
     # print the data.
     for z in range(len(lists)):
         RowLst = {}
-
-=======
-    # print the data.
-    for z in range(len(lists)):
->>>>>>> 405fe1ac
         settings_class.set_subpattern(lists[z, 0], lists[z, 1])
         data_to_write = fits[lists[z, 0]][lists[z, 1]]
 
@@ -321,7 +230,6 @@
                 )
             else:
                 out_peak = out_peak + " " + str([lists[z, 2]])
-<<<<<<< HEAD
             RowLst["DataFile"] = out_name
             RowLst["Peak"] = out_peak
 
@@ -330,15 +238,6 @@
 
             for w in range(len(coefs_vals_write)):
                 ind = coefs_vals_write[w]
-=======
-            # write numbers to file
-            dp = col_width - 7
-            text_file.write(("{0:<" + str(col_width + 7) + "}").format(out_name + ","))
-            text_file.write(("{0:<" + str(col_width) + "}").format(out_peak + ","))
-
-            for w in range(len(coefs_vals_write[1])):
-                ind = coefs_vals_write[1][w]
->>>>>>> 405fe1ac
                 ind_err = ind + "_err"
 
                 if ind != "background" and ind != "symmetry":
@@ -351,7 +250,6 @@
                             data_to_write["peak"][lists[z, 2]][ind_err][v] is None
                         ):  # catch  'null' as an error
                             data_to_write["peak"][lists[z, 2]][ind_err][v] = np.nan
-<<<<<<< HEAD
                         RowLst[ind + str(v)] = data_to_write["peak"][lists[z, 2]][ind][
                             v
                         ]
@@ -372,34 +270,6 @@
                     except:
                         pass
 
-=======
-                        text_file.write(
-                            ("{0:" + str(col_width - 1) + "." + str(dp) + "f},").format(
-                                data_to_write["peak"][lists[z, 2]][ind][v]
-                            )
-                        )
-                        try:
-                            text_file.write(
-                                (
-                                    "{0:" + str(col_width - 1) + "." + str(dp) + "f},"
-                                ).format(data_to_write["peak"][lists[z, 2]][ind_err][v])
-                            )
-                        except:
-                            text_file.write(
-                                ("{0:<" + str(col_width) + "}").format("None" + ",")
-                            )
-
-                elif ind == "symmetry":
-                    if (
-                        data_to_write["peak"][lists[z, 2]][ind] is None
-                    ):  # catch  'null' as an error
-                        data_to_write["peak"][lists[z, 2]][ind] = np.nan
-                    text_file.write(
-                        ("{0:" + str(col_width - 1) + "." + str(dp) + "f},").format(
-                            data_to_write["peak"][lists[z, 2]][ind]
-                        )
-                    )
->>>>>>> 405fe1ac
                 else:  # background
                     for u in range(len(data_to_write[ind])):
                         for v in range(len(data_to_write[ind][u])):
@@ -411,7 +281,6 @@
                                 data_to_write[ind_err][u][v] is None
                             ):  # catch  'null' as an error
                                 data_to_write[ind_err][u][v] = np.nan
-<<<<<<< HEAD
                             RowLst[ind + str(u) + "_" + str(v)] = data_to_write[ind][u][
                                 v
                             ]
@@ -493,20 +362,4 @@
                 ),
             )
 
-    return out
-=======
-
-                            text_file.write(
-                                (
-                                    "{0:" + str(col_width - 1) + "." + str(dp) + "f},"
-                                ).format(data_to_write[ind][u][v])
-                            )
-                            text_file.write(
-                                (
-                                    "{0:" + str(col_width - 1) + "." + str(dp) + "f},"
-                                ).format(data_to_write[ind_err][u][v])
-                            )
-
-            text_file.write("\n")
-    text_file.close()
->>>>>>> 405fe1ac
+    return out