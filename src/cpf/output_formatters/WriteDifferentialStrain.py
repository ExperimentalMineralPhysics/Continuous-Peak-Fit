__all__ = ["Requirements", "WriteOutput"]


# import cpf.PeakFunctions as pf
import json
import os

import numpy as np
from lmfit.model import load_modelresult

import cpf.lmfit_model as lmm
import cpf.output_formatters.convert_fit_to_crystallographic as cfc
from cpf.IO_functions import (
    lmfit_fix_int_data_type,
    make_outfile_name,
    peak_string,
    replace_null_terms,
)
<<<<<<< HEAD
from cpf.util.logging import get_logger

logger = get_logger("cpf.output_formatters.WriteDifferentialStrain")
=======
from cpf.logging import CPFLogger

logger = CPFLogger("cpf.output_formatters.WriteDifferentialStrain")
>>>>>>> 405fe1ac


def Requirements():
    # List non-universally required parameters for writing this output type.

    RequiredParams = [
        #'apparently none!
    ]
    OptionalParams = [
        "SampleGeometry"  # changes the strain tensor calucaltion from 2d to 3d. This determines how the cetroid and differnetial strain of the dpsaice are extracted from the fourier series.
        "SampleDeformation"  # changes calculation between 'compression' and 'extension'.
    ]

    return RequiredParams, OptionalParams


def WriteOutput(settings_class=None, settings_file=None, debug=True, **kwargs):
    """

    writes some of the fitted coeficients to a table. With a focus on the differential strain coefficents
    Parameters
    ----------
    settings_class : TYPE
        DESCRIPTION.
    parms_dict : TYPE
        DESCRIPTION.
    debug : TYPE, optional
        DESCRIPTION. The default is True.
    **kwargs : TYPE
        DESCRIPTION.

    Returns
    -------
    None.

    """

    # version 1.1 has elasped time and reduced chi squared added to the output table.
    # version 1.2 has corrected the orientation calculation. The reported angle is now that of the maximum compression
    # version 2  accounts for 2d and 3d experimntal gemoetries, compression and extension. The crystallographic values are now calculated in a different file/function.
    f_version = 2

    if settings_class is None and settings_file is None:
        raise ValueError(
            "Either the settings file or the setting class need to be specified."
        )
    elif settings_class is None:
        from cpf.XRD_FitPattern import initiate

        settings_class = initiate(settings_file)

    # Parse optional parameters
    SampleGeometry = "3D".lower()
    if "SampleGeometry" in settings_class.output_settings:
        SampleGeometry = settings_class.output_settings["SampleGeometry"].lower()
    SampleDeformation = "compression".lower()
    if "SampleDeformation" in settings_class.output_settings:
        SampleDeformation = settings_class.output_settings["SampleDeformation"].lower()

    base = settings_class.datafile_basename

    # if not base:
    if base is None or len(base) == 0:
        logger.info(
            " ".join(("No base filename, trying ending without extension instead."))
        )
        base = settings_class.datafile_ending

    if base is None:
        logger.info(" ".join(("No base filename, using input filename instead.")))
        base = os.path.splitext(os.path.split(settings_class.settings_file)[1])[0]
    out_file = make_outfile_name(
        base,
        directory=settings_class.output_directory,
        extension=".dat",
        overwrite=True,
        additional_text=settings_class.file_label,
    )

    text_file = open(out_file, "w")
    logger.info(" ".join(["Writing %s" % out_file]))
    text_file.write(
        "# Summary of fits produced by continuous_peak_fit for input file: %s.\n"
        % settings_class.settings_file  # FitSettings.inputfile
    )
    text_file.write(
        f"# Sample Geometry = {SampleGeometry}; Sample Deformation = {SampleDeformation}\n"
    )
    text_file.write("# \n")
    text_file.write(
        "# For more information: https://github.com/ExperimentalMineralPhysics/Continuous-Peak-Fit\n"
    )
    text_file.write("# File version: %i \n" % f_version)
    text_file.write("# \n")

    # write header
    width_col = 12
    dp = 5  # used later or the number of decial places in the numbers -- but set here so all settings are in the same place.
    width_fnam = 25
    width_hkl = 15
    text_file.write(("# {0:<" + str(width_fnam - 2) + "}").format("Data File" + ","))
    text_file.write(("{0:<" + str(width_hkl) + "}").format("Peak" + ","))
    text_file.write(("{0:>" + str(width_col) + "}").format("d_mean" + ","))
    text_file.write(("{0:>" + str(width_col) + "}").format("d_mean_err" + ","))
    text_file.write(("{0:>" + str(width_col) + "}").format("d2cos" + ","))
    text_file.write(("{0:>" + str(width_col) + "}").format("d2cos_err" + ","))
    text_file.write(("{0:>" + str(width_col) + "}").format("d2sin" + ","))
    text_file.write(("{0:>" + str(width_col) + "}").format("d2sin_err" + ","))
    text_file.write(("{0:>" + str(width_col) + "}").format("corr coef" + ","))
    text_file.write(("{0:>" + str(width_col) + "}").format("diff strain" + ","))
    text_file.write(("{0:>" + str(width_col) + "}").format("diff s err" + ","))
    text_file.write(("{0:>" + str(width_col) + "}").format("orientation" + ","))
    text_file.write(("{0:>" + str(width_col) + "}").format("orient err" + ","))
    text_file.write(("{0:>" + str(width_col) + "}").format("d_max" + ","))
    text_file.write(("{0:>" + str(width_col) + "}").format("d_min" + ","))
    text_file.write(("{0:>" + str(width_col) + "}").format("mean h" + ","))
    text_file.write(("{0:>" + str(width_col) + "}").format("h_err" + ","))
    text_file.write(("{0:>" + str(width_col) + "}").format("mean w" + ","))
    text_file.write(("{0:>" + str(width_col) + "}").format("w_err" + ","))
    text_file.write(("{0:>" + str(width_col) + "}").format("mean p" + ","))
    text_file.write(("{0:>" + str(width_col) + "}").format("p0_err" + ","))
    if debug:
        text_file.write(("{0:>" + str(width_col) + "}").format("Time taken" + ","))
        text_file.write(("{0:>" + str(width_col) + "}").format("Chunk time" + ","))
        text_file.write(("{0:>" + str(width_col) + "}").format("Sum Resid^2" + ","))
        text_file.write(("{0:>" + str(width_col) + "}").format("Status" + ","))
        text_file.write(("{0:>" + str(width_col) + "}").format("Func eval" + ","))
        text_file.write(("{0:>" + str(width_col) + "}").format("Num vars" + ","))
        text_file.write(("{0:>" + str(width_col) + "}").format("Num data" + ","))
        text_file.write(("{0:>" + str(width_col) + "}").format("Deg Freedom" + ","))
        text_file.write(("{0:>" + str(width_col) + "}").format("ChiSq" + ","))
        text_file.write(("{0:>" + str(width_col) + "}").format("Red. ChiSq" + ","))
        text_file.write(
            ("{0:<" + str(width_col) + "}").format("Akaike Information Criterion" + ",")
        )
        text_file.write(
            ("{0:<" + str(width_col) + "}").format(
                "Bayesian Information Criterion" + ","
            )
        )
    text_file.write("\n")

    all_fits = []
    for z in range(settings_class.image_number):
        settings_class.set_subpattern(z, 0)

        filename = make_outfile_name(
            settings_class.subfit_filename,
            directory=settings_class.output_directory,
            extension=".json",
            overwrite=True,
        )

        if os.path.isfile(filename):
            # Read JSON data from file
            with open(filename) as json_data:
                fit = json.load(json_data)

            fit = replace_null_terms(fit)

            all_fits.append(fit)

            # calculate the required parameters.
            num_subpatterns = len(fit)
            for y in range(num_subpatterns):
                out_name = make_outfile_name(
                    settings_class.subfit_filename,
                    directory="",
                    overwrite=True,
                )
                # logger.info(" ".join(('  Incorporating ' + subfilename)))
                logger.info(
                    " ".join(
                        ["  Incorporating: %s,%s" % (out_name, peak_string(fit[y]))]
                    )
                )
                # try reading an lmfit object file.
                savfilename = make_outfile_name(
                    settings_class.subfit_filename,
                    directory=settings_class.output_directory,
                    orders=fit[y],
                    extension=".sav",
                    overwrite=True,
                )
                if os.path.isfile(savfilename):
                    try:
                        gmodel = load_modelresult(
                            savfilename, funcdefs={"peaks_model": lmm.peaks_model}
                        )
                    except:
                        lmfit_fix_int_data_type(savfilename)
                        try:
                            gmodel = load_modelresult(
                                savfilename, funcdefs={"peaks_model": lmm.peaks_model}
                            )
                        except:
                            # raise FileNotFoundError
                            logger.info(
                                " ".join(
                                    map(
                                        str,
                                        [
                                            (
                                                "    Can't open file with the correlation coefficients in..."
                                            )
                                        ],
                                    )
                                )
                            )
                    # FIX ME: this will only work for one peak. Needs fixing if more then one peak in subpattern
                    try:
                        corr = gmodel.params["peak_0_d3"].correl["peak_0_d4"]
                    except:
                        corr = np.nan

                elif (
                    "correlation_coeffs" in fit[y]
                ):  # try reading correlation coefficient from fit file.
                    try:
                        corr_all = json.loads(fit[0]["correlation_coeffs"])
                        corr = corr_all["peak_0_d3"]["peak_0_d4"]
                    except:
                        corr = np.nan
                else:  # no correlation coefficient.
                    corr = np.nan

                width_fnam = np.max((width_fnam, len(out_name)))

                for x in range(len(fit[y]["peak"])):
                    out_peak = []

                    if fit[y]["peak"][x]["d-space_type"] != "fourier":
                        raise ValueError(
                            "This output type is not setup to process non-Fourier peak centroids."
                        )

                    # peak
                    out_peak = peak_string(fit[y], peak=[x])
                    width_hkl = np.max((width_hkl, len(out_peak)))

                    # %%% get converted values.
                    crystallographic_values = cfc.fourier_to_crystallographic(
                        fit,
                        SampleGeometry=SampleGeometry,
                        SampleDeformation=SampleDeformation,
                        subpattern=y,
                        peak=x,
                    )

                    try:
                        # centroid
                        out_d0 = crystallographic_values["dp"]
                        out_d0err = crystallographic_values["dp_err"]

                        # differential components
                        out_dcos2 = fit[y]["peak"][x]["d-space"][3]
                        out_dsin2 = fit[y]["peak"][x]["d-space"][4]
                        out_dcos2err = fit[y]["peak"][x]["d-space_err"][3]
                        out_dsin2err = fit[y]["peak"][x]["d-space_err"][4]

                        out_dd = crystallographic_values["differential"]
                        out_dderr = crystallographic_values["differential_err"]
                        out_ang = crystallographic_values["orientation"]
                        out_angerr = crystallographic_values["orientation_err"]

                        out_dcorr = (
                            corr  # gmodel.params['peak_0_d3'].correl['peak_0_d4']
                        )

                        # differential max
                        out_dmax = crystallographic_values["d_max"]
                        out_dmaxerr = crystallographic_values["d_max_err"]
                        # differential min
                        out_dmin = crystallographic_values["d_min"]
                        out_dminerr = crystallographic_values["d_min_err"]

                        # centre position (not used)
                        # FIX ME: This is not correct at the time of writing. See function called above.
                        out_x0 = crystallographic_values["x0"]
                        out_y0 = crystallographic_values["y0"]
                    except:
                        out_dcos2 = np.nan
                        out_dsin2 = np.nan
                        out_dcos2err = np.nan
                        out_dsin2err = np.nan
                        out_dd = np.nan
                        out_dderr = np.nan
                        out_ang = np.nan
                        out_angerr = np.nan

                    # height mean
                    if fit[y]["peak"][x]["height_type"] == "fourier":
                        out_h0 = fit[y]["peak"][x]["height"][0]
                        out_h0err = fit[y]["peak"][x]["height_err"][0]
                    else:
                        tot = np.sum(fit[y]["peak"][x]["height"])
                        errsum = np.sqrt(
                            np.sum(np.array(fit[y]["peak"][x]["height_err"]) ** 2)
                        )
                        num = np.shape(fit[y]["peak"][x]["height"])
                        out_h0 = float(tot / num)
                        out_h0err = float(errsum / num)
                    if out_h0 is None:  # catch  'null' as an error
                        out_h0 = np.nan
                    if out_h0err is None:  # catch  'null' as an error
                        out_h0err = np.nan

                    # width mean
                    if fit[y]["peak"][x]["width_type"] == "fourier":
                        out_w0 = fit[y]["peak"][x]["width"][0]
                        out_w0err = fit[y]["peak"][x]["width_err"][0]
                    else:
                        tot = np.sum(fit[y]["peak"][x]["width"])
                        errsum = np.sqrt(
                            np.sum(np.array(fit[y]["peak"][x]["width_err"]) ** 2)
                        )
                        num = np.shape(fit[y]["peak"][x]["width"])
                        out_w0 = float(tot / num)
                        out_w0err = float(errsum / num)
                    if out_w0 is None:  # catch  'null' as an error
                        out_w0 = np.nan
                    if out_w0err is None:  # catch  'null' as an error
                        out_w0err = np.nan

                    # profile mean
                    if fit[y]["peak"][x]["profile_type"] == "fourier":
                        out_p0 = fit[y]["peak"][x]["profile"][0]
                        out_p0err = fit[y]["peak"][x]["profile_err"][0]
                    else:
                        tot = np.sum(fit[y]["peak"][x]["profile"])
                        errsum = np.sqrt(
                            np.sum(np.array(fit[y]["peak"][x]["profile_err"]) ** 2)
                        )
                        num = np.shape(fit[y]["peak"][x]["profile"])
                        out_p0 = float(tot / num)
                        out_p0err = float(errsum / num)
                    if out_p0 is None:  # catch  'null' as an error
                        out_p0 = np.nan
                    if out_p0err is None:  # catch  'null' as an error
                        out_p0err = np.nan

                    # %% write numbers to file

                    text_file.write(
                        ("{0:<" + str(width_fnam) + "}").format(out_name + ",")
                    )
                    text_file.write(
                        ("{0:<" + str(width_hkl) + "}").format(out_peak + ",")
                    )
                    text_file.write(
                        ("{0:" + str(width_col - 1) + "." + str(dp) + "f},").format(
                            out_d0
                        )
                    )
                    text_file.write(
                        ("{0:" + str(width_col - 1) + "." + str(dp) + "f},").format(
                            out_d0err
                        )
                    )
                    text_file.write(
                        ("{0:" + str(width_col - 1) + "." + str(dp) + "f},").format(
                            out_dcos2
                        )
                    )
                    text_file.write(
                        ("{0:" + str(width_col - 1) + "." + str(dp) + "f},").format(
                            out_dcos2err
                        )
                    )
                    text_file.write(
                        ("{0:" + str(width_col - 1) + "." + str(dp) + "f},").format(
                            out_dsin2
                        )
                    )
                    text_file.write(
                        ("{0:" + str(width_col - 1) + "." + str(dp) + "f},").format(
                            out_dsin2err
                        )
                    )
                    text_file.write(
                        ("{0:" + str(width_col - 1) + "." + str(dp) + "f},").format(
                            out_dcorr
                        )
                    )
                    text_file.write(
                        ("{0:" + str(width_col - 1) + "." + str(dp) + "f},").format(
                            out_dd
                        )
                    )
                    text_file.write(
                        ("{0:" + str(width_col - 1) + "." + str(dp) + "f},").format(
                            out_dderr
                        )
                    )
                    text_file.write(
                        ("{0:" + str(width_col - 1) + "." + str(dp) + "f},").format(
                            out_ang
                        )
                    )
                    text_file.write(
                        ("{0:" + str(width_col - 1) + "." + str(dp) + "f},").format(
                            out_angerr
                        )
                    )
                    text_file.write(
                        ("{0:" + str(width_col - 1) + "." + str(dp) + "f},").format(
                            out_dmax
                        )
                    )
                    text_file.write(
                        ("{0:" + str(width_col - 1) + "." + str(dp) + "f},").format(
                            out_dmin
                        )
                    )
                    text_file.write(
                        ("{0:" + str(width_col - 1) + "." + str(dp) + "f},").format(
                            out_h0
                        )
                    )
                    text_file.write(
                        ("{0:" + str(width_col - 1) + "." + str(dp) + "f},").format(
                            out_h0err
                        )
                    )
                    text_file.write(
                        ("{0:" + str(width_col - 1) + "." + str(dp) + "f},").format(
                            out_w0
                        )
                    )
                    text_file.write(
                        ("{0:" + str(width_col - 1) + "." + str(dp) + "f},").format(
                            out_w0err
                        )
                    )
                    text_file.write(
                        ("{0:" + str(width_col - 1) + "." + str(dp) + "f},").format(
                            out_p0
                        )
                    )
                    text_file.write(
                        ("{0:" + str(width_col - 1) + "." + str(dp) + "f},").format(
                            out_p0err
                        )
                    )
                    if debug:
                        # include properties from the lmfit output that were passed with the fits.
                        text_file.write(
                            ("{0:" + str(width_col - 1) + "." + str(dp) + "f},").format(
                                fit[y]["FitProperties"]["time-elapsed"]
                            )
                        )
                        text_file.write(
                            ("{0:" + str(width_col - 1) + "." + str(dp) + "f},").format(
                                fit[y]["FitProperties"]["chunks-time"]
                            )
                        )
                        text_file.write(
                            (
                                "{0:" + str(width_col - 1) + "." + str(dp - 1) + "e},"
                            ).format(fit[y]["FitProperties"]["sum-residuals-squared"])
                        )
                        text_file.write(
                            ("{0:" + str(width_col - 1) + ".0f},").format(
                                fit[y]["FitProperties"]["status"]
                            )
                        )
                        text_file.write(
                            ("{0:" + str(width_col - 1) + ".0f},").format(
                                fit[y]["FitProperties"]["function-evaluations"]
                            )
                        )
                        text_file.write(
                            ("{0:" + str(width_col - 1) + ".0f},").format(
                                fit[y]["FitProperties"]["n-variables"]
                            )
                        )
                        text_file.write(
                            ("{0:" + str(width_col - 1) + ".0f},").format(
                                fit[y]["FitProperties"]["n-data"]
                            )
                        )
                        text_file.write(
                            ("{0:" + str(width_col - 1) + ".0f},").format(
                                fit[y]["FitProperties"]["degree-of-freedom"]
                            )
                        )
                        text_file.write(
                            (
                                "{0:" + str(width_col - 1) + "." + str(dp - 1) + "e},"
                            ).format(fit[y]["FitProperties"]["ChiSq"])
                        )
                        text_file.write(
                            ("{0:" + str(width_col - 1) + "." + str(dp) + "f},").format(
                                fit[y]["FitProperties"]["RedChiSq"]
                            )
                        )
                        text_file.write(
                            ("{0:" + str(width_col - 1) + "." + str(dp) + "f},").format(
                                fit[y]["FitProperties"]["aic"]
                            )
                        )
                        text_file.write(
                            ("{0:" + str(width_col - 1) + "." + str(dp) + "f},").format(
                                fit[y]["FitProperties"]["bic"]
                            )
                        )
                    if "note" in fit[y]:
                        text_file.write(
                            ("{0:<" + str(width_hkl) + "}").format(fit[y]["note"])
                        )

                    text_file.write("\n")
        else:
            logger.info(" ".join(("%s does not exist on the path" % filename)))

    text_file.close()<|MERGE_RESOLUTION|>--- conflicted
+++ resolved
@@ -16,15 +16,10 @@
     peak_string,
     replace_null_terms,
 )
-<<<<<<< HEAD
 from cpf.util.logging import get_logger
 
 logger = get_logger("cpf.output_formatters.WriteDifferentialStrain")
-=======
-from cpf.logging import CPFLogger
-
-logger = CPFLogger("cpf.output_formatters.WriteDifferentialStrain")
->>>>>>> 405fe1ac
+
 
 
 def Requirements():
