__all__ = ["Requirements", "WriteOutput"]


import json
import os

import matplotlib.pyplot as plt
import numpy as np
import pandas as pd
<<<<<<< HEAD
=======
from matplotlib.backends.backend_agg import FigureCanvasAgg
>>>>>>> 405fe1ac
from moviepy.video.VideoClip import VideoClip

from cpf.BrightSpots import SpotProcess
from cpf.data_preprocess import remove_cosmics as cosmicsimage_preprocess
from cpf.IO_functions import (
    figure_suptitle_space,
    make_outfile_name,
    peak_string,
    title_file_names,
)
<<<<<<< HEAD
from cpf.util.logging import get_logger
from cpf.util.output_formatters import mplfig_to_npimage
from cpf.XRD_FitSubpattern import plot_FitAndModel

logger = get_logger("cpf.output_formatters.WriteFitMovie")
=======
from cpf.logging import CPFLogger
from cpf.XRD_FitSubpattern import plot_FitAndModel

logger = CPFLogger("cpf.output_formatters.WriteFitMovie")


def mplfig_to_npimage(fig):
    """
    Converts a matplotlib figure to a RGB frame after updating the canvas.

    This is our own implementation of a function that was removed from MoviePy >=2,
    which we only make use of once in WriteOutput. This should fix the incompatibility
    with MoviePy >=2.

    Credits: https://github.com/Zulko/moviepy/issues/2297#issuecomment-2609419770
    """

    canvas = FigureCanvasAgg(fig)
    canvas.draw()  # update/draw the elements

    # get the width and the height to resize the matrix
    l, b, w, h = canvas.figure.bbox.bounds
    w, h = int(w), int(h)

    #  exports the canvas to a memory view and then to a numpy nd.array
    mem_view = canvas.buffer_rgba()  # Update to Matplotlib 3.8
    image = np.asarray(mem_view)
    return image[:, :, :3]  # Return only RGB, not alpha.
>>>>>>> 405fe1ac


def Requirements():
    # List non-universally required parameters for writing this output type.

    RequiredParams = [
        #'apparently none!
    ]
    OptionalParams = ["fps", "file_types"]

    return RequiredParams, OptionalParams


def WriteOutput(settings_class=None, settings_file=None, debug=False, **kwargs):
    """
    Writes a *.?? file of the fits.

    N.B. this output requires the data files to be present to work.

    Parameters
    ----------
    FitSettings : TYPE
        DESCRIPTION.
    parms_dict : TYPE
        DESCRIPTION.
    debug : TYPE, optional
        DESCRIPTION. The default is True.
    **kwargs : TYPE
        DESCRIPTION.

    Returns
    -------
    None.

    """

    if not "file_types" in kwargs:
        file_types = ".mp4"
    # make sure file_types is a list.
    if isinstance(file_types, str):
        file_types = [file_types]
    if not "fps" in kwargs:
        fps = 10
    elif not isinstance(fps, float):
        raise ValueError("The frames per second needs to be a number.")

    if settings_class is None and settings_file is None:
        raise ValueError(
            "Either the settings file or the setting class need to be specified."
        )
    elif settings_class is None:
        from cpf.XRD_FitPattern import initiate

        settings_class = initiate(settings_file)

    # make the base file name
    base = settings_class.datafile_basename
    if base is None or len(base) == 0:
        logger.info(
            " ".join(
                map(
                    str,
                    [("No base filename, trying ending without extension instead.")],
                )
            )
        )
        base = settings_class.datafile_ending
    if base is None:
        logger.info(
            " ".join(map(str, [("No base filename, using input filename instead.")]))
        )
        base = os.path.splitext(os.path.split(settings_class.settings_file)[1])[0]

    # make the data class.
    data_to_fill = settings_class.image_list[0]
    data_class = settings_class.data_class
    data_class.fill_data(
        data_to_fill,
        settings=settings_class,
        debug=debug,
    )

    # get the intensity ranges from the data fits.
    data_range = [[] for i in range(len(settings_class.fit_orders))]
    model_range = [[] for i in range(len(settings_class.fit_orders))]
    resid_range = [[] for i in range(len(settings_class.fit_orders))]
<<<<<<< HEAD
    dispersion_range = [[] for i in range(len(settings_class.fit_orders))]
    for z in range(settings_class.image_number):
        settings_class.set_subpattern(z, 0)

=======
    for z in range(settings_class.image_number):
        settings_class.set_subpattern(z, 0)
>>>>>>> 405fe1ac
        # read fit file
        json_file = make_outfile_name(
            settings_class.subfit_filename,  # diff_files[z],
            directory=settings_class.output_directory,
            extension=".json",
            overwrite=True,
        )
        with open(json_file) as json_data:
            data_fit = json.load(json_data)
        for y in range(len(data_fit)):
            dispersion_range[y].append(data_fit[y]["range"][0])
            data_range[y].append(data_fit[y]["DataProperties"])
            try:
                # try to see if model range is in the json file. If it is not
                # then just fill with DataProperties.
                model_range[y].append(data_fit[y]["ModelProperties"])
            except:
                model_range[y].append(data_fit[y]["DataProperties"])
            try:
                # try to see if model range is in the json file. If it is not
                # then just fill with DataProperties.
                resid_range[y].append(data_fit[y]["ResidualProperties"])
            except:
                resid_range[y].append({"max": np.nan, "min": np.nan})
    Imax = []
    Imin = []
    Rmax = []
    Rmin = []
    for y in range(len(data_fit)):
        tmp1 = pd.DataFrame(data_range[y], index=list(range(len(data_range[y]))))
        tmp2 = pd.DataFrame(model_range[y], index=list(range(len(model_range[y]))))
<<<<<<< HEAD
        Imax.append(np.nanmax([tmp1["max"].max(), tmp2["max"].max()]))
        Imin.append(np.nanmin([tmp1["min"].min(), tmp2["min"].min()]))
        tmp3 = pd.DataFrame(resid_range[y], index=list(range(len(resid_range[y]))))
        if np.isnan(tmp3["max"].max()):
            Rmax.append(Imax[-1])
        else:
            Rmax.append(tmp3["max"].max())
        if np.isnan(tmp3["min"].min()):
            Rmin.append(Imin[-1])
        else:
            Rmin.append(tmp3["min"].min())
=======
        Imax.append(np.max([tmp1["max"].max(), tmp2["max"].max()]))
        Imin.append(np.min([tmp1["min"].min(), tmp2["min"].min()]))
        tmp3 = pd.DataFrame(resid_range[y], index=list(range(len(resid_range[y]))))
        Rmax.append(tmp3["max"].max())
        Rmin.append(tmp3["min"].min())
>>>>>>> 405fe1ac

    duration = (settings_class.image_number) / fps

    for z in range(len(settings_class.fit_orders)):
        y = list(range(settings_class.image_number))

        settings_class.set_subpattern(0, z)

        addd = peak_string(settings_class.subfit_orders, fname=True)
        if settings_class.file_label != None:
            addd = addd + settings_class.file_label
        out_file = make_outfile_name(
            base,
            directory=settings_class.output_directory,
            extension=file_types[0],
            overwrite=True,
            additional_text=addd,
        )
        logger.info(" ".join(map(str, [("Writing %s" % out_file)])))

        # this calls all the iamges and adds them as frames to the video.
        # edited after :https://zulko.github.io/moviepy/getting_started/working_with_matplotlib.html?highlight=matplotlib
        # 4th April 2023.
        def make_frame(t):
            # t scales between 0 and 1.
            # to call each of the images in turn t has to be scaled back
            # into the number of images (here 'y'). And it has to be an integer.
            # logger.info(" ".join(map(str, [(t, int(t*fps), y[int(t*fps)])])))

            # Get diffraction pattern to process.
            data_class.import_image(settings_class.image_list[y[int(t * fps)]])

            if settings_class.datafile_preprocess is not None:
                # needed because image preprocessing adds to the mask and is different for each image.
                data_class.mask_restore()
                if "cosmics" in settings_class.datafile_preprocess:
                    pass  # data_class = cosmicsimage_preprocess(data_class, settings_class)
            else:
                # nothing is done here.
                pass

            # restrict data to the right part.
            sub_data = data_class.duplicate()
            settings_class.set_subpattern(y[int(t * fps)], z)
<<<<<<< HEAD
            sub_data.set_limits(range_bounds=dispersion_range[z][y[int(t * fps)]])
=======
            sub_data.set_limits(range_bounds=settings_class.subfit_orders["range"])
>>>>>>> 405fe1ac

            # Mask the subpattern by intensity if called for
            if (
                "imax" in settings_class.subfit_orders
                or "imin" in settings_class.subfit_orders
            ):
                sub_data = SpotProcess(sub_data, settings_class)

            # read fit file
            json_file = make_outfile_name(
                settings_class.subfit_filename,  # diff_files[z],
                directory=settings_class.output_directory,
                extension=".json",
                overwrite=True,
            )
            with open(json_file) as json_data:
                data_fit = json.load(json_data)[z]

            # make the plot of the fits.
            fig = plt.figure(1)
            fig = plot_FitAndModel(
                settings_class,
                sub_data,
                # param_lmfit=None,
                params_dict=data_fit,
                figure=fig,
                plot_ColourRange={
                    "max": Imax[z],
                    "min": Imin[z],
                    "rmin": Rmin[z],
                    "rmax": Rmax[z],
                },
            )
            title_str = (
                peak_string(settings_class.subfit_orders)
                + "; "
                + str(y[int(t * fps)])
                + "/"
                + str(settings_class.image_number)
                + "\n"
                + title_file_names(
                    settings_class,
                    num=y[int(t * fps)],
                    image_name=settings_class.subfit_filename,
                )
            )
            if "note" in settings_class.subfit_orders:
                title_str = title_str + " " + settings_class.subfit_orders["note"]
            plt.suptitle(title_str)
            figure_suptitle_space(fig, topmargin=0.4)

            # return the figure
            return mplfig_to_npimage(fig)

        # make the video clip
        animation = VideoClip(make_frame, duration=duration)
        animation.write_videofile(out_file, fps=fps)
        animation.close()<|MERGE_RESOLUTION|>--- conflicted
+++ resolved
@@ -7,10 +7,6 @@
 import matplotlib.pyplot as plt
 import numpy as np
 import pandas as pd
-<<<<<<< HEAD
-=======
-from matplotlib.backends.backend_agg import FigureCanvasAgg
->>>>>>> 405fe1ac
 from moviepy.video.VideoClip import VideoClip
 
 from cpf.BrightSpots import SpotProcess
@@ -21,42 +17,11 @@
     peak_string,
     title_file_names,
 )
-<<<<<<< HEAD
 from cpf.util.logging import get_logger
 from cpf.util.output_formatters import mplfig_to_npimage
 from cpf.XRD_FitSubpattern import plot_FitAndModel
 
 logger = get_logger("cpf.output_formatters.WriteFitMovie")
-=======
-from cpf.logging import CPFLogger
-from cpf.XRD_FitSubpattern import plot_FitAndModel
-
-logger = CPFLogger("cpf.output_formatters.WriteFitMovie")
-
-
-def mplfig_to_npimage(fig):
-    """
-    Converts a matplotlib figure to a RGB frame after updating the canvas.
-
-    This is our own implementation of a function that was removed from MoviePy >=2,
-    which we only make use of once in WriteOutput. This should fix the incompatibility
-    with MoviePy >=2.
-
-    Credits: https://github.com/Zulko/moviepy/issues/2297#issuecomment-2609419770
-    """
-
-    canvas = FigureCanvasAgg(fig)
-    canvas.draw()  # update/draw the elements
-
-    # get the width and the height to resize the matrix
-    l, b, w, h = canvas.figure.bbox.bounds
-    w, h = int(w), int(h)
-
-    #  exports the canvas to a memory view and then to a numpy nd.array
-    mem_view = canvas.buffer_rgba()  # Update to Matplotlib 3.8
-    image = np.asarray(mem_view)
-    return image[:, :, :3]  # Return only RGB, not alpha.
->>>>>>> 405fe1ac
 
 
 def Requirements():
@@ -143,15 +108,10 @@
     data_range = [[] for i in range(len(settings_class.fit_orders))]
     model_range = [[] for i in range(len(settings_class.fit_orders))]
     resid_range = [[] for i in range(len(settings_class.fit_orders))]
-<<<<<<< HEAD
     dispersion_range = [[] for i in range(len(settings_class.fit_orders))]
     for z in range(settings_class.image_number):
         settings_class.set_subpattern(z, 0)
 
-=======
-    for z in range(settings_class.image_number):
-        settings_class.set_subpattern(z, 0)
->>>>>>> 405fe1ac
         # read fit file
         json_file = make_outfile_name(
             settings_class.subfit_filename,  # diff_files[z],
@@ -183,7 +143,6 @@
     for y in range(len(data_fit)):
         tmp1 = pd.DataFrame(data_range[y], index=list(range(len(data_range[y]))))
         tmp2 = pd.DataFrame(model_range[y], index=list(range(len(model_range[y]))))
-<<<<<<< HEAD
         Imax.append(np.nanmax([tmp1["max"].max(), tmp2["max"].max()]))
         Imin.append(np.nanmin([tmp1["min"].min(), tmp2["min"].min()]))
         tmp3 = pd.DataFrame(resid_range[y], index=list(range(len(resid_range[y]))))
@@ -195,13 +154,6 @@
             Rmin.append(Imin[-1])
         else:
             Rmin.append(tmp3["min"].min())
-=======
-        Imax.append(np.max([tmp1["max"].max(), tmp2["max"].max()]))
-        Imin.append(np.min([tmp1["min"].min(), tmp2["min"].min()]))
-        tmp3 = pd.DataFrame(resid_range[y], index=list(range(len(resid_range[y]))))
-        Rmax.append(tmp3["max"].max())
-        Rmin.append(tmp3["min"].min())
->>>>>>> 405fe1ac
 
     duration = (settings_class.image_number) / fps
 
@@ -246,11 +198,8 @@
             # restrict data to the right part.
             sub_data = data_class.duplicate()
             settings_class.set_subpattern(y[int(t * fps)], z)
-<<<<<<< HEAD
             sub_data.set_limits(range_bounds=dispersion_range[z][y[int(t * fps)]])
-=======
-            sub_data.set_limits(range_bounds=settings_class.subfit_orders["range"])
->>>>>>> 405fe1ac
+
 
             # Mask the subpattern by intensity if called for
             if (
