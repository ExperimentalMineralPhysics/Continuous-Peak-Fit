#!/usr/bin/env python
# -*- coding: utf-8 -*-

<<<<<<< HEAD
import os as _os
from importlib import import_module as _import_module
from types import ModuleType as _ModuleType
=======
import os
from importlib import import_module
from types import ModuleType
>>>>>>> 405fe1ac

"""
Loads all available output format modules

The output modules all require "Write" in their filename.
This allows the addition of new output types by just adding them to the directory.

Each output formatter must contain two modules called "Requirements" and "WriteOutput"

"""
module_list: list[str] = []
<<<<<<< HEAD
_new_module: dict[str, _ModuleType] = {}
for _module_path in _os.listdir(_os.path.dirname(__file__)):
    if (
        _module_path == "__init__.py"
        or _module_path[-3:] != ".py"
        or _module_path[:2] == "._"
        or "Write" not in _module_path
=======
new_module: dict[str, ModuleType] = {}
for module_path in os.listdir(os.path.dirname(__file__)):
    if (
        module_path == "__init__.py"
        or module_path[-3:] != ".py"
        or module_path[:2] == "._"
        or "Write" not in module_path
>>>>>>> 405fe1ac
    ):
        # do not list the file to be loaded
        pass
    else:
<<<<<<< HEAD
        _output_module = _module_path[:-3]  # Remove ".py"
        module_list.append(_output_module)
        _module: _ModuleType = _import_module(f"cpf.output_formatters.{_output_module}")
        _new_module[_output_module] = _module
=======
        output_module = module_path[:-3]  # Remove ".py"
        module_list.append(output_module)
        module: ModuleType = import_module(f"cpf.output_formatters.{output_module}")
        new_module[output_module] = module
>>>>>>> 405fe1ac
<|MERGE_RESOLUTION|>--- conflicted
+++ resolved
@@ -1,15 +1,10 @@
 #!/usr/bin/env python
 # -*- coding: utf-8 -*-
 
-<<<<<<< HEAD
 import os as _os
 from importlib import import_module as _import_module
 from types import ModuleType as _ModuleType
-=======
-import os
-from importlib import import_module
-from types import ModuleType
->>>>>>> 405fe1ac
+
 
 """
 Loads all available output format modules
@@ -21,7 +16,6 @@
 
 """
 module_list: list[str] = []
-<<<<<<< HEAD
 _new_module: dict[str, _ModuleType] = {}
 for _module_path in _os.listdir(_os.path.dirname(__file__)):
     if (
@@ -29,27 +23,11 @@
         or _module_path[-3:] != ".py"
         or _module_path[:2] == "._"
         or "Write" not in _module_path
-=======
-new_module: dict[str, ModuleType] = {}
-for module_path in os.listdir(os.path.dirname(__file__)):
-    if (
-        module_path == "__init__.py"
-        or module_path[-3:] != ".py"
-        or module_path[:2] == "._"
-        or "Write" not in module_path
->>>>>>> 405fe1ac
     ):
         # do not list the file to be loaded
         pass
     else:
-<<<<<<< HEAD
         _output_module = _module_path[:-3]  # Remove ".py"
         module_list.append(_output_module)
         _module: _ModuleType = _import_module(f"cpf.output_formatters.{_output_module}")
-        _new_module[_output_module] = _module
-=======
-        output_module = module_path[:-3]  # Remove ".py"
-        module_list.append(output_module)
-        module: ModuleType = import_module(f"cpf.output_formatters.{output_module}")
-        new_module[output_module] = module
->>>>>>> 405fe1ac
+        _new_module[_output_module] = _module