--- conflicted
+++ resolved
@@ -96,23 +96,15 @@
     # out_angerr = dc.
     # FIX ME need to check this.
     if (
-<<<<<<< HEAD
         len(coefficients[subpattern]["peak"][peak]["d-space"]) >= 5 
         and coefficients[subpattern]["peak"][peak]["d-space"][4] != 0 
-=======
-        coefficients[subpattern]["peak"][peak]["d-space"][4] != 0
->>>>>>> 405fe1ac
         and coefficients[subpattern]["peak"][peak]["d-space"][3] != 0
     ):
         out_ang = (
             np.arctan(
                 coefficients[subpattern]["peak"][peak]["d-space"][3]
                 / coefficients[subpattern]["peak"][peak]["d-space"][4]
-<<<<<<< HEAD
-            ) 
-=======
-            )
->>>>>>> 405fe1ac
+            )
             / 2
         )
         out_angerr = (
@@ -142,14 +134,10 @@
                 ** (1 / 2)
             )
         ) / 2
-<<<<<<< HEAD
     elif (
         len(coefficients[subpattern]["peak"][peak]["d-space"]) >= 5 
         and coefficients[subpattern]["peak"][peak]["d-space"][3] != 0
     ):
-=======
-    elif coefficients[subpattern]["peak"][peak]["d-space"][3] != 0:
->>>>>>> 405fe1ac
         out_ang = np.pi / 2
         out_angerr = 0
     else:
@@ -173,7 +161,6 @@
             coefficients[subpattern]["peak"][peak]["d-space"][3] ** 2
             + coefficients[subpattern]["peak"][peak]["d-space"][4] ** 2
         )
-<<<<<<< HEAD
         # out_dderr= [(2.a.da.)^2 + (2.b.db)^2]^(1/2)]^(1/2)
         out_dderr = (
             (
@@ -194,12 +181,6 @@
         out_dderr = np.nan
     
     #%%% d_max and d_min.
-=======
-        ** 2
-    ) ** (1 / 4)
-
-    # %%% d_max and d_min.
->>>>>>> 405fe1ac
     # differential max
     out_dmax = coefficients[subpattern]["peak"][peak]["d-space"][0] + out_dd
     out_dmaxerr = (
