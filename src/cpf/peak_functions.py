#!/usr/bin/env python

"""
Functions describing the peak shape and properties.

Ideally if a new peak shape is needed it would be
possible to define it here and it would propagate through the code.
But this is not implemented and might not be possible...
"""

__all__ = [
    "peak_components",
    "expand_component_string",
    "gaussian_peak",
    "lorentzian_peak",
    "pseudo_voigt_peak",
]

import numpy as np

<<<<<<< HEAD
from cpf.util.logging import get_logger

logger = get_logger("cpf.peak_functions")
=======
from cpf.logging import CPFLogger

logger = CPFLogger("cpf.peak_functions")
>>>>>>> 405fe1ac


def peak_components(full=False, include_profile=True):
    """
    Lists the parameters needed for each peak.
    If full is True returns all the parameters needed for the fit (including background and symetry)
    Otherwise returns just the peak parameters

    :param full:
    :return comp_list:
    :return comp_names:
    """
    comp_list = ["h", "d", "w"]
    comp_names = ["height", "d-space", "width"]
    if include_profile:
        comp_list.extend("p")
        comp_names.extend(["profile"])
    if full:
        comp_list.append("bg")
        comp_names.append("background")
        comp_list.append("s")
        comp_names.append("symmetry")

    return comp_list, comp_names


def expand_component_string(comp):
    """
    Exapand he compnent name from its short representation to its long name.
    e.g. "d" --> "d-spance"

    :param component name:
    :return: expanded component name
    """
    comp_list, comp_names = peak_components(full=True)
    if comp in comp_names:
        out = comp
    elif comp in comp_list:
        out = comp_names[comp_list.index(comp)]
    else:
        raise ValueError("Unrecognised peak property type")

    # if comp == "d" or comp == "d-space":
    #     out = "d-space"
    # elif comp == "h" or comp == "height":
    #     out = "height"
    # elif comp == "w" or comp == "width":
    #     out = "width"
    # elif comp == "p" or comp == "profile":
    #     out = "profile"
    # elif comp == "bg" or "f" or comp == "background":
    #     out = "background"
    # else:
    #     raise ValueError("Unrecognised peak property type")
    return out


# Gaussian shape
def gaussian_peak(two_theta, two_theta_0, w_all, h_all):
    """
    Gaussian shape
    :param two_theta:
    :param two_theta_0:
    :param w_all:
    :param h_all:
    :return:
    """
    w_all = w_all / np.sqrt(np.log(4))
    gauss_peak = h_all * np.exp((-((two_theta - two_theta_0) ** 2)) / (2 * w_all**2))
    return gauss_peak


def lorentzian_peak(two_theta, two_theta_0, w_all, h_all):
    """
    Lorentz shape
    :param two_theta:
    :param two_theta_0:
    :param w_all:
    :param h_all:
    :return:
    """
    l_peak = h_all * w_all**2 / ((two_theta - two_theta_0) ** 2 + w_all**2)
    return l_peak


def pseudo_voigt_peak(two_theta, two_theta_0, w_all, h_all, l_g_ratio):
    """
    Pseudo-Voigt
    :param two_theta:
    :param two_theta_0:
    :param w_all:
    :param h_all:
    :param l_g_ratio:
    :return:
    """
    p_v_peak = l_g_ratio * gaussian_peak(two_theta, two_theta_0, w_all, h_all) + (
        1 - l_g_ratio
    ) * lorentzian_peak(two_theta, two_theta_0, w_all, h_all)
    return p_v_peak<|MERGE_RESOLUTION|>--- conflicted
+++ resolved
@@ -18,15 +18,10 @@
 
 import numpy as np
 
-<<<<<<< HEAD
 from cpf.util.logging import get_logger
 
 logger = get_logger("cpf.peak_functions")
-=======
-from cpf.logging import CPFLogger
 
-logger = CPFLogger("cpf.peak_functions")
->>>>>>> 405fe1ac
 
 
 def peak_components(full=False, include_profile=True):
