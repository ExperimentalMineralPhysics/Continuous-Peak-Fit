#!/usr/bin/env python
# -*- coding: utf-8 -*-

from __future__ import annotations

__all__ = ["settings", "get_output_options", "detector_factory"]

import importlib.util
import json
from copy import copy, deepcopy
from pathlib import Path
from typing import Any, Literal, Optional

import numpy as np

import cpf.input_types as input_types
import cpf.output_formatters as output_formatters
from cpf.IO_functions import (
    image_list,
    json_numpy_serializer,
)
<<<<<<< HEAD
from cpf.series_functions import (
    coefficient_type_as_number,
    coefficient_type_as_string,
    coefficient_types,
    get_number_coeff,
)

# , get_output_options, detector_factory, register_default_formats
from cpf.util.logging import get_logger

# import logging
=======

# , get_output_options, detector_factory, register_default_formats
from cpf.logging import CPFLogger
from cpf.series_functions import (
    coefficient_type_as_number,
    coefficient_type_as_string,
    coefficient_types,
    get_number_coeff,
)

logger = CPFLogger("cpf.settings")
>>>>>>> 405fe1ac

# logger = logging.getLogger(__name__)
logger = get_logger("cpf.settings")

<<<<<<< HEAD
# from cpf.XRD_FitPattern import logger


=======
>>>>>>> 405fe1ac
class Settings:
    """
    Settings class definitions.
    The settings class is contains all the variables/informtion needed to execute
    continuous peak fit.
    """

    """
    # Need to end up with:
        self.inputfile -- name of the input file.

        self.datafilelist -- list of file names to process

        self.datafile... ---

        self.orders -- dirctionary of the orders for fitting. needs to be ediatable. (e.g. add more, remove some)
        self.limits -- dictionary of the limits for the fitted functions.

        self.outputs -- list of output processes to run

    """

    def __init__(
        self,
        settings_file: Optional[Path] = None,
        out_type=None,
<<<<<<< HEAD
        report: Literal[
            "DEBUG",
            "EFFUSIVE",
            "MOREINFO",
            "INFO",
            "WARNING",
            "ERROR",
            "CRITICAL",
        ] = "INFO",
=======
        report: bool = False,
>>>>>>> 405fe1ac
        debug: bool = False,
        mode: Literal["fit"] = "fit",
    ):
        """
        Initialise the cpf settings class.

        Parameters
        ----------
        option : settings_file
            *.py file containing the fit settings

        option : out_type
            Output type as list to override the settings in the file.

        option : report
            Not implemented.

        option : debug
            Verbose outputs to find errors.

        Notes
        -----
        Each required value is initialised as a blank instance.
        These are then populated by the .populate(...) function if there is
        a settings_file.

        Required settings are callable as direct functions.
        Optional settings for the outputs are sored in a dictionary.

        """

        self.datafile_list: list[str | Path] = []
        self.datafile_number: int = 0
        self.image_list: list[str | Path] = []
        self.image_number: int = 0
        self.datafile_directory = Path(".")

        self.datafile_preprocess = None

        self.file_label: Optional[str] = None

        # calibration type: dioptas etc.
        self.calibration_type: Literal["Dioptas", ""] = ""
        # file on which the calibration was done
        self.calibration_data: Optional[Path] = None
        # mask file for data
        self.calibration_mask: Optional[Path] = None
        # file with the calibration in it.
        self.calibration_parameters: Optional[Path] = None
        # FIXME: these are optional and should probalably be burried in an optional dictionary.
        self.calibration_detector: Literal["Pilatus1M", ""] = ""
        self.calibration_pixel_size = None

        self.fit_bin_type: Optional[int] = None
        self.fit_per_bin: Optional[int] = None
        self.fit_number_bins: Optional[int] = None
        self.fit_orders: list[dict[str, Any]] = []
        self.fit_bounds: dict[str, list[Any]] = {
            "background": ["0.95*min", "1.05*max"],
            "d-space": ["min", "max"],
            "height": [0, "1.05*max"],
            "profile": [0, 1],
            "width": ["range/(ndata)", "range/2"],
        }
        self.fit_min_data_intensity = 0
        self.fit_min_peak_intensity = "0.25*std"

        self.fit_track: bool = False
        self.fit_propagate: bool = True

        self.cascade_bin_type: Optional[int] = (
            0  # set default type - number data per bin
        )
        self.cascade_per_bin: Optional[int] = 50  # set default value
        self.cascade_number_bins: Optional[int] = 900  # set default value
        self.cascade_track: bool = False
        self.cascade_histogram_type: Literal["data"] = "data"
        self.cascade_histogram_bins: Optional[int] = None

        # output requirements
        self.output_directory: Optional[Path] = Path(".")
        self.output_types: list[str] = []
        self.output_settings: dict = {}

        # initiate the subpattern settings.
        # set to save diggging through self.fit_orders and carring values around
        # not set until called by 'set_subpatterns'.
        self.subfit_file_position = None
        self.subfit_filename = None
        self.subfit_order_position = None
        self.subfit_orders = None

        self.settings_file = settings_file
        # read the settings file given
        if self.settings_file is not None:
            self.populate(report=report)

        # #set the fitting defaults to carry around
        # self.refine=True,
        # self.save_all=False,
        # self.propagate=True,
        # self.iterations=1,
        # self.track=False,
        # self.parallel=True,
        # self.mode="fit",
        # self.report=False,

    def duplicate(self):
        """
        Makes a copy of an settings instance. But make deep copies of the sub_fit settings.
        This is for the parallel processing that needs an immutable object to work.
        """
        new = copy(self)
        new.subfit_file_position = deepcopy(self.subfit_file_position)
        new.subfit_filename = deepcopy(self.subfit_filename)
        new.subfit_order_position = deepcopy(self.subfit_order_position)
        new.subfit_orders = deepcopy(self.subfit_orders)
        return new

    def populate(
        self,
        settings_file: Optional[str | Path] = None,
        out_type=None,
        report=False,
        debug=False,
    ):
        """
        Fills the settings class from the settings file.

        Parameters
        ----------
        option : settings_file
            *.py file containing the fit settings

        option : out_type
            Output type as list to override the settings in the file.

        option : report
            Not implemented.

        option : debug
            Verbose outputs to find errors.

        """

        # Fail gracefully
        if settings_file is None:
            raise ValueError("The settings file needs to be specified.")

        # Convert to a Path object
        if isinstance(settings_file, str):
            try:
                settings_file = Path(settings_file)
            except Exception as error:
                raise error
        self.settings_file = settings_file
        if not self.settings_file.suffix == ".py":
            self.settings_file = self.settings_file.with_suffix(".py")

        self.check_files_exist(self.settings_file)
        self.read_settings_file()

        # override the files output settings.
        if not out_type is None:
            self.set_output_types(out_type_list=out_type)

    def reset(self):
        """
        set the values in the settings class back to those in the settings file.
        """
        self.populate()

    def read_settings_file(self):
        """
        adds values to the class from the settings file.
        Fails with a list of missing parameters if not complete.
        """

        # store all the settings from file in a mocule class.
        module_name = self.settings_file.stem
        spec = importlib.util.spec_from_file_location(module_name, self.settings_file)
        self.settings_from_file = importlib.util.module_from_spec(spec)
        spec.loader.exec_module(self.settings_from_file)
        # then sort them in a useful way...

        ##all_settings_from_file = dir(self.settings_from_file)#

        # add data directory and data files
        self.datafile_directory = self.settings_from_file.datafile_directory
        if isinstance(self.datafile_directory, str):  # Convert to Path object
            self.datafile_directory = Path(self.datafile_directory)

        (
            self.datafile_list,
            self.datafile_number,
            self.image_list,
            self.image_number,
        ) = image_list(dir(self.settings_from_file), self.settings_from_file)
        # Convert datafile list entries to Path objects, if they exist
        if len(self.datafile_list) > 0:
            try:
                self.datafile_list = [
                    Path(file) for file in self.datafile_list if isinstance(file, str)
                ]
            except Exception as error:
                raise error

        # FIXME: datafile_base name should probably go because it is not a required variable it is only used in writing the outputs.
        if "datafile_Basename" in dir(self.settings_from_file):
            self.datafile_basename: str = self.settings_from_file.datafile_Basename
        if "datafile_Ending" in dir(self.settings_from_file):
            self.datafile_ending: str = self.settings_from_file.datafile_Ending

        # add output directory if listed.
        # change if listed among the inputs
        if "Output_directory" in dir(self.settings_from_file):
            self.output_directory = self.settings_from_file.Output_directory
            if isinstance(self.output_directory, str):
                self.output_directory = Path(self.output_directory)

        # Load the detector class here to access relevant functions and check required parameters are present
        if "Calib_type" in dir(self.settings_from_file):
            self.calibration_type = self.settings_from_file.Calib_type
        if "Calib_param" in dir(self.settings_from_file):
            self.calibration_parameters = self.settings_from_file.Calib_param
            if isinstance(self.calibration_parameters, str):
                self.calibration_parameters = Path(self.calibration_parameters)

        if "Calib_data" in dir(self.settings_from_file):
            self.calibration_data = self.settings_from_file.Calib_data
            if isinstance(self.calibration_data, str):
                self.calibration_data = Path(self.calibration_data)
        if "Calib_mask" in dir(self.settings_from_file):
            self.calibration_mask = self.settings_from_file.Calib_mask
            if isinstance(self.calibration_mask, str):
                self.calibration_mask = Path(self.calibration_mask)
        if "Calib_detector" in dir(self.settings_from_file):
            self.calibration_detector = self.settings_from_file.Calib_detector
        if "Calib_pixels" in dir(self.settings_from_file):
            self.calibration_pixel_size: int = self.settings_from_file.Calib_pixels

        # load the data class.
        self.data_class = detector_factory(fit_settings=self)

        if "Image_prepare" in dir(self.settings_from_file):
            logger.warning(
                "'Image_prepare' is depreciated nomenclature. Has been replased by 'image_preprocess'"
            )
            self.settings_from_file.image_preprocess = (
                self.settings_from_file.Image_prepare
            )

        if "image_preprocess" in dir(self.settings_from_file):
            self.datafile_preprocess = self.settings_from_file.Image_prepare

        #     # FIX ME: This doesn't seem to be used, if it should be this needs moving to class structure.
        #     alternatives_list = [[["datafile_StartNum", "datafile_EndNum"], ["datafile_Files"]]]
        #     optional_list = ["datafile_Step"]  # FIX ME: This doesn't seem to be used
        #     possible = [[[], []] * len(alternatives_list)]
        #     for x in range(len(alternatives_list)):
        #         for y in range(2):
        #             for z in range(len(alternatives_list[x][y])):
        #                 if alternatives_list[x][y][z] in fit_parameters:
        #                     possible[x][y].append(1)
        #                 else:
        #                     possible[x][y].append(0)
        #     # exit if all parameters are not present

        # organise the cascade properties
        if "cascade_number_bins" in dir(self.settings_from_file):
            self.cascade_number_bins = self.settings_from_file.cascade_number_bins
            self.cascade_bin_type = 1
        if "cascade_per_bin" in dir(self.settings_from_file):
            self.cascade_per_bin = self.settings_from_file.cascade_per_bin
            self.cascade_bin_type = 0
        if "cascade_bin_type" in dir(self.settings_from_file):
            self.cascade_bin_type = self.settings_from_file.cascade_bin_type
        if "cascade_historgram_type" in dir(self.settings_from_file):
            self.cascade_historgram_type = (
                self.settings_from_file.cascade_historgram_type
            )
        if "cascade_historgram_bins" in dir(self.settings_from_file):
            self.cascade_historgram_bins = (
                self.settings_from_file.cascade_historgram_bins
            )

        # organise the fits
        if "fit_orders" in dir(self.settings_from_file):
            self.fit_orders = self.settings_from_file.fit_orders
        if "fit_bounds" in dir(self.settings_from_file):
            self.fit_bounds = self.settings_from_file.fit_bounds
        if "fit_track" in dir(self.settings_from_file):
            self.fit_track = self.settings_from_file.fit_track
        if "fit_propagate" in dir(self.settings_from_file):
            self.fit_propagate = self.settings_from_file.fit_propagate
        if "fit_min_data_intensity" in dir(self.settings_from_file):
            self.fit_min_data_intensity = self.settings_from_file.fit_min_data_intensity
        if "fit_min_peak_intensity" in dir(self.settings_from_file):
            self.fit_min_peak_intensity = self.settings_from_file.fit_min_peak_intensity

        if "AziDataPerBin" in dir(self.settings_from_file):
            self.fit_per_bin = self.settings_from_file.AziDataPerBin
            self.fit_bin_type = 0
        elif "AziBins" in dir(self.settings_from_file):
            self.fit_number_bins = self.settings_from_file.AziBins
            self.fit_bin_type = 1
        if "AziBinType" in dir(self.settings_from_file):
            self.fit_bin_type = self.settings_from_file.AziBinType

        if "Output_type" in dir(self.settings_from_file):
            self.set_output_types(out_type_list=self.settings_from_file.Output_type)

        self.validate_settings_file()
        # FIXME: it needs to fail if everything is not present as needed and report what is missing

    def validate_settings_file(self):
        """
        Does all the validation of the settings file.
        Fails with missing parameters if not complete.
        """

        # check data files and directory
        if self.datafile_basename != None or self.datafile_directory != None:
            self.validate_datafiles()
        # FIX ME: check all the images exist.

        # check output directoy
        if self.output_directory != None:
            self.check_directory_exists(self.output_directory)

        # check calibration
        if self.calibration_type == None:
            raise ValueError(
                "There is no 'Calib_type' in the settings. The fitting cannot proceed until a recognised "
                "calibration type is present."
            )
        if self.calibration_parameters == None:
            raise ValueError(
                "There is no 'Calib_param' in the settings. The fitting cannot proceed until recognised "
                "calibration parameters are present."
            )

        # validate fit_orders and bounds
        if self.fit_orders:
            self.validate_fit_orders()
        if self.fit_bounds:
            self.validate_fit_bounds()

        # validate output types
        if self.output_types:
            self.validate_output_types()

    def check_files_exist(
        self,
        files_to_check: list[Path] | Path,
        write: bool = False,
    ):
        """
        Check if a file exists. If not issue an error
        """

        # Validate input
        if isinstance(files_to_check, (list, Path)) is False:
            raise TypeError("Input is of an unsupported type")

        if isinstance(files_to_check, Path):
            files_to_check = [files_to_check]

        for j in range(len(files_to_check)):
<<<<<<< HEAD
            # q = glob.iglob(files_to_check[j])
            # if not q:#glob.glob(files_to_check[j]):
            if not Path(".").glob(str(files_to_check[j])):
=======
            # logger.info(" ".join(map(str, [(files_to_check[j])])))
            if files_to_check[j].exists() is False:
>>>>>>> 405fe1ac
                # use glob.glob for a file search to account for compund detectors of ESRFlvp detectors
                raise ImportError(
                    f"The file {files_to_check[j]} is not found but is required."
                )
            else:
                if write == True:
                    logger.info(" ".join(map(str, [(f"{files_to_check[j]} exists.")])))

    def check_directory_exists(
        self,
        directory: Path,
        write: bool = False,
    ):
        """
        Check if a directory exists. If not issue an error
        """
        if directory.exists() is False:
            raise FileNotFoundError(
                f"The directory {directory.name!r} is not found but is required."
            )
        else:
            if write == True:
                logger.info(" ".join(map(str, [(f"{directory.name!r} exists.")])))

    def validate_datafiles(self):
        """
        Checks if the input directory and files all exist.
        """
        self.check_directory_exists(self.datafile_directory, write=True)
        self.check_files_exist(self.datafile_list, write=False)
        logger.info(" ".join(map(str, [("All the data files exist.")])))

    def validate_fit_orders(
        self,
<<<<<<< HEAD
        report: Literal[
            "DEBUG", "EFFUSIVE", "MOREINFO", "INFO", "WARNING", "ERROR"
        ] = "INFO",
=======
        report: bool = False,
>>>>>>> 405fe1ac
        peak=None,
        orders=None,
    ):
        """
        check that the orders of the fit contain all the needed parameters
        """

        if not self.fit_orders and orders is None:
            raise ValueError("There are no fit orders.")

        if not self.fit_orders:
            raise ValueError("No values for 'fit_orders' were provided")

        # enable orders as the variable to check over -- then it is possible to validate orders that are not in the class.
        if orders is None:
            orders = self.fit_orders
            order_str = "fit_orders"
        else:
            order_str = "orders"

        # allow just one peak-set to be validated.
        if peak == None:
            validate = list(range(len(orders)))
        else:
            validate = peak

        # check the peak fitting options in the input file are not illicit.
        missing: list = []
        extras: list = []

        for i in validate:
            # FIX ME: we should check for incorrect or unneeded options
            required = ["background", "peak", "range"]
            possible = ["PeakPositionSelection", "imax", "imin"]
            comp_list = ["d-space", "width", "height", "profile"]
            comp_modifications = ["fixed", "type"]

            # check range
            if "range" not in orders[i]:
                missing.append(order_str + " " + str(i) + " is missing a " "'range'")
            else:
                # check to see if range is list in list, e.g. [[16.0, 16.1]]. If so extract it to signle list.
                # this is old notation and now depreciated
                if (
                    isinstance(orders[i]["range"], list)
                    and len(orders[i]["range"]) == 1
                    and len(orders[i]["range"][0]) == 2
                ):
                    logger.warning(
                        " ".join(
                            map(
                                str,
                                [
                                    (
                                        "  input fix: subpattern "
                                        + str(i)
                                        + ": range is a now a simple list."
                                    )
                                ],
                            )
                        )
                    )
                    self.fit_orders[i]["range"] = self.fit_orders[i]["range"][0]
                # check if range is valid
                if (
                    not isinstance(orders[i]["range"], list)
                    or len(orders[i]["range"]) != 2
                ):
                    missing.append(
                        order_str
                        + "["
                        + str(i)
                        + "] has an incorrectly formatted "
                        + "'range'"
                    )
                if orders[i]["range"][0] >= orders[i]["range"][1]:
                    missing.append(
                        order_str
                        + "["
                        + str(i)
                        + "]['range'] has values in wrong order"
                    )

            # check background
            if "background" not in orders[i]:
                missing.append(
                    order_str + " " + str(i) + " is missing a " + "'background'"
                )
            elif not isinstance(orders[i]["background"], list):
                missing.append(
                    order_str
                    + " "
                    + str(i)
                    + " has an incorrectly formatted"
                    + "'background'"
                )
            else:
                # replace old component extansion naming convention.
                # bascially -- check if it is old nomlencature (*-*) and replace (with *_*)
                for l in range(len(comp_modifications)):
                    if "background" + "-" + comp_modifications[l] in self.fit_orders[i]:
                        logger.warning(
                            " ".join(
                                map(
                                    str,
                                    [
                                        (
                                            "  input fix: subpattern %s: 'background-%s' replaced with 'background_%s'"
                                            % (
                                                str(i),
                                                comp_modifications[l],
                                                comp_modifications[l],
                                            )
                                        )
                                    ],
                                )
                            )
                        )
                        self.fit_orders[i][
                            "background" + "_" + comp_modifications[l]
                        ] = self.fit_orders[i].pop(
                            "background" + "-" + comp_modifications[l]
                        )
                if "background_type" in self.fit_orders[i]:
                    status = self.validate_order_type(
                        self.fit_orders[i]["background_type"],
                        peak_set=i,
                        peak=0,
                        component="background",
                        report=report,
                    )
                    if isinstance(status, str):
                        missing.append(status)
                else:
                    status = 0

            # check peaks
            if "peak" not in orders[i]:
                missing.append(order_str + " " + str(i) + "has no " + "'peak'")
            else:
                for j in range(len(orders[i]["peak"])):
                    for k in range(len(comp_list)):
                        if not comp_list[k] in orders[i]["peak"][j]:
                            missing.append(
                                order_str
                                + " "
                                + str(i)
                                + ", peak "
                                + str(j)
                                + " has no "
                                + comp_list[k]
                            )
                        elif not isinstance(
                            orders[i]["peak"][j][comp_list[k]], list
                        ) and not isinstance(orders[i]["peak"][j][comp_list[k]], int):
                            missing.append(
                                order_str
                                + " "
                                + str(i)
                                + ", peak "
                                + str(j)
                                + " incorrectly formatted "
                                "" + comp_list[k] + " "
                                " "
                            )

                        # replace old component extansion naming convention.
                        # bascially -- check if it is old nomlencature (*-*) and replace (with *_*)
                        for l in range(len(comp_modifications)):
                            if (
                                comp_list[k] + "-" + comp_modifications[l]
                                in self.fit_orders[i]["peak"][j]
                            ):
                                logger.warning(
                                    " ".join(
                                        map(
                                            str,
                                            [
                                                (
                                                    "  input fix: subpattern %s %s: '%s-%s' replaced with '%s_%s'"
                                                    % (
                                                        str(i),
                                                        str(j),
                                                        comp_list[k],
                                                        comp_modifications[l],
                                                        comp_list[k],
                                                        comp_modifications[l],
                                                    )
                                                )
                                            ],
                                        )
                                    )
                                )
                                self.fit_orders[i]["peak"][j][
                                    comp_list[k] + "_" + comp_modifications[l]
                                ] = self.fit_orders[i]["peak"][j].pop(
                                    comp_list[k] + "-" + comp_modifications[l]
                                )

                        # validate component types
                        if comp_list[k] + "_type" in self.fit_orders[i]["peak"][j]:
                            status = self.validate_order_type(
                                self.fit_orders[i]["peak"][j][comp_list[k] + "_type"],
                                peak_set=i,
                                peak=j,
                                component=comp_list[k],
                                report=report,
                            )
                            if isinstance(status, str):
                                missing.append(status)
                        else:
                            status = 0
                        # validate fixed components
                        if comp_list[k] + "_fixed" in self.fit_orders[i]["peak"][j]:
                            if not isinstance(status, str):
                                mssng = self.validate_order_fixed(
                                    peak_set=i,
                                    peak=j,
                                    component=comp_list[k],
                                    report=report,
                                )
                                for m in range(len(mssng)):
                                    missing.append(mssng[m])

                        # check if phase and hkl are present. If neither then add them to make a label.
                        if (
                            not "hkl" in self.fit_orders[i]["peak"][j]
                            and not "phase" in self.fit_orders[i]["peak"][j]
                        ):
                            self.fit_orders[i]["peak"][j]["phase"] = "Region"
                            self.fit_orders[i]["peak"][j]["hkl"] = i + 1

                if "PeakPositionSelection" in self.fit_orders[i]:
                    mssng = self.validate_position_selection(peak_set=i, report=report)
                    for m in range(len(mssng)):
                        missing.append(mssng[m])

        missing = [x for x in missing if x != []]

        # report missing bits and bobs
        if len(missing) > 0:
            logger.error(
                " ".join(map(str, [("Input problems that will prevent execution: ")]))
            )
            for i in range(len(missing)):
                logger.error(" ".join(map(str, [(missing[i])])))
            logger.error(
                " ".join(
                    map(
                        str,
                        [
                            (
                                "The problems listed above will prevent the data fitting and need to be rectified before execution"
                            )
                        ],
                    )
                )
            )
            if not report:
                raise ValueError(
                    "The problems listed above will prevent the data fitting."
                )
        else:
            logger.info(" ".join(map(str, [("fit_orders appears to be correct")])))

    def validate_order_type(
        self,
        comp_type,
        peak_set,
        peak,
        component,
<<<<<<< HEAD
        report: Literal[
            "DEBUG", "EFFUSIVE", "MOREINFO", "INFO", "WARNING", "ERROR"
        ] = "INFO",
=======
        report: bool = False,
>>>>>>> 405fe1ac
    ):
        """
        Checks that a set component type is valid -- i.e. it exists in PeakFunctions.
        """
        # rtrn = coefficient_type_as_number(comp_type, return_error=0)

        if isinstance(comp_type, str):
            if comp_type in coefficient_types():
                status = 0
            else:
                status = (
                    "subpattern "
                    + str(peak_set)
                    + ", peak"
                    + str(peak)
                    + " "
                    + component
                    + ": the series type is not recognised"
                )
        elif isinstance(comp_type, int):
            try:
                coefficient_type_as_string(comp_type)
                status = 0
            except:
                status = (
                    "subpattern "
                    + str(peak_set)
                    + ", peak"
                    + str(peak)
                    + " "
                    + component
                    + ": the series type is not recognised"
                )

        return status

    def validate_order_fixed(
        self,
        peak_set,
        peak,
        component,
<<<<<<< HEAD
        report: Literal[
            "DEBUG", "EFFUSIVE", "MOREINFO", "INFO", "WARNING", "ERROR"
        ] = "INFO",
=======
        report: bool = False,
>>>>>>> 405fe1ac
    ):
        """
        Checks that a fixed component set is the same size of the orders that govern it.

        FIXME: This should possibly override one of the settings but I am not sure which.
        """

        if self.fit_orders is None:
            raise ValueError("No values were provided for 'fit_orders'")

        # get coefficient type and number of coefficients expected
        if component + "_type" in self.fit_orders[peak_set]["peak"][peak]:
            comp_type = coefficient_type_as_number(component, return_error=1)
        else:
            comp_type = 0

        num_coeffs = get_number_coeff(
            self.fit_orders[peak_set], component, peak=0, azimuths=self.data_class.azm
        )

        out = []

        if comp_type == 5:
            # indepdentent values for each azimuth!
            # this cannot be validated without referece to the data.
            # FIXME: use the data_class when loaded to check this.
            out.append(
                "    subpattern "
                + str(peak_set)
                + ", peak "
                + str(peak)
                + ": "
                + component
                + "_fixed could be not validated because order type is independent"
            )

        else:
            # make sure the fixed profile is a list
            # the only reason for it not to be a list is if it is a single value.
            if not isinstance(
                self.fit_orders[peak_set]["peak"][peak][component + "_fixed"], list
            ):
                self.fit_orders[peak_set]["peak"][peak][component + "_fixed"] = [
                    self.fit_orders[peak_set]["peak"][peak][component + "_fixed"]
                ]
                logger.warning(
                    " ".join(
                        map(
                            str,
                            [
                                (
                                    "    subpattern %s, peak %s: %s_fixed changed to a list"
                                    % (str(peak_set), str(peak), component)
                                )
                            ],
                        )
                    )
                )

            # validate
            if not num_coeffs == len(
                self.fit_orders[peak_set]["peak"][peak][component + "_fixed"]
            ):
                out.append(
                    "subpattern "
                    + str(peak_set)
                    + ", peak"
                    + str(peak)
                    + " "
                    + component
                    + "_fixed: The order does not match that of the fixed component. "
                )
        return out

    def validate_position_selection(
        self,
        peak_set: int | list[int] = 0,
<<<<<<< HEAD
        report: Literal[
            "DEBUG", "EFFUSIVE", "MOREINFO", "INFO", "WARNING", "ERROR"
        ] = "INFO",
=======
        report: bool = False,
>>>>>>> 405fe1ac
    ):
        """
        Checks that the multiple peak position selections have the right number of parts.
        """
        if self.fit_orders is None:
            raise ValueError("No values were provided for 'fit_orders'")

        if isinstance(peak_set, int):
            peak_set = [peak_set]

        miss = []
        for i in range(len(peak_set)):
            # if PeakPositionSelection - there might be more than one peak
            if "PeakPositionSelection" in self.fit_orders[i]:
                # how many peaks in list
                tthguesses = np.array(self.fit_orders[i]["PeakPositionSelection"])

                # if there are multiple peaks
                # FIX ME: use of j here outside of loop - need to check meaning!
                # ANSWER: it was there in error I think.
                if max(tthguesses[:, 0]) > len(self.fit_orders[i]["peak"]):
                    miss.append(
                        "fit_orders "
                        + str(i)
                        + ": PeakPositionSelection contains too many peaks"
                    )
                elif max(tthguesses[:, 0]) < len(self.fit_orders[i]["peak"]):
                    miss.append(
                        "fit_orders "
                        + str(i)
                        + ": PeakPositionSelection contains too few peaks"
                    )

                # if positions outside of range.
                if np.min(tthguesses[:, 2]) < self.fit_orders[i]["range"][0]:
                    miss.append(
                        "fit_orders "
                        + str(i)
                        + ": PeakPositionSelection has at least one dispersion value (2theta or energy) that is too small"
                    )
                if np.max(tthguesses[:, 2]) > self.fit_orders[i]["range"][1]:
                    miss.append(
                        "fit_orders "
                        + str(i)
                        + ": PeakPositionSelection has at least one dispersion value (2theta or energy) that is too large"
                    )

                for j in range(len(self.fit_orders[i]["peak"])):
                    # check that the number of selections is enough to make the expanded series from.
                    # FIXME: implement
                    pass

            else:  # there is no PeakPositionSelection. can only be 1 peak.
                if len(self.fit_orders[i]["peak"]) > 1:
                    miss.append(
                        "fit_orders " + str(i) + ": There are multiple peaks but no "
                        "PeakPositionSelection"
                        " listed"
                    )

        return miss

    def validate_fit_bounds(
        self,
<<<<<<< HEAD
        report: Literal[
            "DEBUG", "EFFUSIVE", "MOREINFO", "INFO", "WARNING", "ERROR"
        ] = "INFO",
=======
        report: bool = False,
>>>>>>> 405fe1ac
    ):
        """
        check the peak fitting bounds in the input file are valid.
        """

        if not self.fit_bounds:
            raise ValueError("There are no fit bounds.")

        required = ("background", "d-space", "height", "profile", "width")

        # check all are present
        missing = []
        for cp in range(len(required)):
            comp = required[cp]
            if comp not in self.fit_bounds:
                missing.append("fit_bounds is missing a " + comp)
            elif (
                not isinstance(self.fit_bounds[comp], list)
                and len(self.fit_bounds[comp]) != 2  # type: ignore  # Ignoring hard-to-fix type checking for now
            ):
                missing.append("fit_bounds has an incorrectly formatted " + comp)

        # list unrecognised entries
        # entries = self.fit_bounds.keys()
        extras = [x for x in self.fit_bounds.keys() if x not in required]

        # report findings
        incorrect = False
        if missing:
            logger.error(" ".join(map(str, [("")])))
            logger.error(" ".join(map(str, [("Missing Values:")])))
            for i in range(len(missing)):
                logger.error(" ".join(map(str, [(missing[i])])))
            incorrect = True
        if extras:
            logger.warning(" ".join(map(str, [("")])))
            logger.warning(" ".join(map(str, [("Extra Values:")])))
            for i in range(len(extras)):
                logger.warning(" ".join(map(str, [(extras[i])])))
            incorrect = True
        if incorrect:
            err_str = "The problems listed above will prevent the data fitting and need to be rectified before execution."
            if not report:
                logger.error(" ".join(map(str, [(err_str)])))
                raise ValueError(err_str)
            else:
                logger.error(" ".join(map(str, [(err_str)])))
        else:
            logger.info(" ".join(map(str, [("fit_bounds appears to be correct")])))

    def set_output_types(
        self,
        out_type_list: list[str] = [],
<<<<<<< HEAD
        report: Literal[
            "DEBUG", "EFFUSIVE", "MOREINFO", "INFO", "WARNING", "ERROR"
        ] = "INFO",
=======
        report: bool = False,
>>>>>>> 405fe1ac
    ):
        """
        set output types in settings class given a list of output types
        """
        if out_type_list:
            self.output_types = get_output_options(out_type_list)

    def validate_output_types(self, report=False):
        """
        validate output types
        """
        # Check output format exists
        for mod in self.output_types:
            if "Write" + mod not in output_formatters.module_list:
                raise ImportError(
                    "The 'Output_type' "
                    + mod
                    + " is not recognised; the file '"
                    + mod
                    + "' does not "
                    "exist. Check if "
                    "the output "
                    "type exists."
                )

        missing = []
        for i in range(len(self.output_types)):
            wr = getattr(output_formatters, "Write" + self.output_types[i])
            required, optional = wr.Requirements()
            for j in range(len(required)):
                try:
                    self.output_settings[required[j]] = getattr(
                        self.settings_from_file, required[j]
                    )
                except:
                    missing.append(
                        "The output "
                        + self.output_types[i]
                        + " requires the setting "
                        + required[j]
                    )
            for j in range(len(optional)):
                try:
                    self.output_settings[optional[j]] = getattr(
                        self.settings_from_file, optional[j]
                    )
                except:
                    missing.append(
                        "The output '"
                        + self.output_types[i]
                        + "' is missing the optional setting '"
                        + optional[j]
                        + "'"
                    )

        if missing:
            logger.warning(" ".join(map(str, [("Missing output settings:")])))
            for i in range(len(missing)):
                logger.warning(" ".join(map(str, [(missing[i])])))
            logger.warning(
                " ".join(
                    map(
                        str,
                        [
                            (
                                "The issues listed above may prevent outputs being written correctly"
                            )
                        ],
                    )
                )
            )
        else:
            logger.info(
                " ".join(map(str, [("The output settings appear to be in order")]))
            )

    def set_data_files(
        self,
        start=0,
        end=None,
        keep=None,
    ):
        """
        Cut the number of data files.

        Parameters
        ----------
        keep : TYPE, optional
            DESCRIPTION. The default is False.

        Returns
        -------
        None.

        """
        if keep is not None:
            start = keep
            end = keep + 1
        elif end is None:
            end = len(self.datafile_list)

        # self.datafile_list = self.datafile_list[start:end]
        # self.datafile_number = len(self.datafile_list)
        self.image_list = self.image_list[start:end]
        self.image_number = len(self.image_list)

    def set_subpatterns(self, subpatterns="all"):
        """
        restrict to sub-patterns listed
        """
        if subpatterns == "all":
            sub_pats = list(range(0, len(self.fit_orders)))
        elif isinstance(subpatterns, list):
            sub_pats = subpatterns
        else:
            sub_pats = [int(x) for x in str(subpatterns)]
        # make new order search list
        orders_tmp = []
        for i in range(len(sub_pats)):
            j = sub_pats[i]
            orders_tmp.append(self.fit_orders[j])
        self.fit_orders = orders_tmp

    def set_order_search(
        self,
        search_parameter="height",
        search_over=[0, 20],
        subpatterns="all",
        search_peak=0,
        search_series=["fourier", "spline"],
    ):
        """
        set a range of orders to fit.
        This is used when determining what is best orders to use for fit.
        """
        if subpatterns == "all":
            subpatterns = list(range(0, len(self.fit_orders)))
        elif isinstance(subpatterns, list):
            subpatterns = subpatterns
        else:
            subpatterns = [int(x) for x in str(subpatterns)]

        # make new order search list
        if isinstance(search_over, list) and len(search_over) == 2:
            search = list(range(search_over[0], search_over[1]))
        else:
            search = [int(x) for x in str(search_over)]

        orders_search = []
        for i in range(len(subpatterns)):
            for j in range(len(search_series)):
                tmp_order = self.fit_orders[subpatterns[i]]
                for k in range(len(search)):
                    orders_s = deepcopy(tmp_order)
                    if search_parameter != "background":
                        orders_s["peak"][search_peak][search_parameter] = search[k]
                        orders_s["peak"][search_peak][search_parameter + "_type"] = (
                            search_series[j]
                        )
                    else:
                        orders_s["background"][search_peak] = search[k]
                    if len(tmp_order) > 1:
                        intro_string = "peak=" + str(search_peak) + "_"
                    else:
                        intro_string = ""
                    orders_s["note"] = (
                        search_parameter
                        + "="
                        + str(search[k])
                        + "_type="
                        + search_series[j]
                    )
                    orders_search.append(orders_s)
        self.fit_orders = orders_search

    def set_subpattern(self, file_number, number_subpattern):
        """
        Set the parameters for the subpattern to be fit as immediately accesible.
        It makes for shorter calls in XRD_Fit_Subpatten
        """

        self.subfit_file_position = number_subpattern
        # self.subfit_filename = self.datafile_list[file_number]
        self.subfit_filename = self.image_list[file_number]
        self.subfit_order_position = number_subpattern
        self.subfit_orders = self.fit_orders[number_subpattern]

    def save_settings(
        self, filename: str = "settings.json", filepath: Path = Path(".")
    ):
        """
        Saves the settings class to file.

        Parameters
        ----------
        filename : String
            filename to save the file as.
        filepath : string
            Filepath to save the file in.

        Returns
        -------
        None.

        """
        logger.warning(
            " ".join(
                map(
                    str,
                    [
                        (
                            "Caution: save_settings writes a temporary file with no content"
                        )
                    ],
                )
            )
        )

        fnam = filepath / filename
        with open(fnam, "w") as TempFile:
            # Write a JSON string into the file.
            json.dump(
                "This is a temporary file with no content",
                TempFile,
                sort_get_image_key_strings=False,
                indent=2,
                default=json_numpy_serializer,
            )
        logger.info(" ".join(map(str, [("Done writing", filename)])))


def get_output_options(output_type: list[str]):
    """
    Check if input is string or list of strings
    :param output_type: string or list of strings
    :return: list of strings
    """
    output_mod_type = []
    if isinstance(output_type, str):
        output_mod_type.append(output_type)
    else:
        output_mod_type = output_type
    return output_mod_type


def detector_factory(fit_settings: Settings):
    """
    Factory function to provide appropriate class for data dependent on type.
    *should* support any option that is named *Functions and contains *Detector as class.
    :rtype: object
    :param fit_settings:
    :param calibration_type:
    :param calibration_param:
    :return:
    """

    def_func = fit_settings.calibration_type + "Functions"
    def_def = fit_settings.calibration_type + "Detector"

    if def_func in input_types.module_list:
        detector = getattr(input_types, def_func)
        detector_class = getattr(detector, def_def)
        return detector_class(settings_class=fit_settings)
    else:
        raise ValueError("Unrecognized calibration type.")


if __name__ == "__main__":
    Settings<|MERGE_RESOLUTION|>--- conflicted
+++ resolved
@@ -19,7 +19,6 @@
     image_list,
     json_numpy_serializer,
 )
-<<<<<<< HEAD
 from cpf.series_functions import (
     coefficient_type_as_number,
     coefficient_type_as_string,
@@ -31,29 +30,12 @@
 from cpf.util.logging import get_logger
 
 # import logging
-=======
-
-# , get_output_options, detector_factory, register_default_formats
-from cpf.logging import CPFLogger
-from cpf.series_functions import (
-    coefficient_type_as_number,
-    coefficient_type_as_string,
-    coefficient_types,
-    get_number_coeff,
-)
-
-logger = CPFLogger("cpf.settings")
->>>>>>> 405fe1ac
 
 # logger = logging.getLogger(__name__)
 logger = get_logger("cpf.settings")
 
-<<<<<<< HEAD
 # from cpf.XRD_FitPattern import logger
 
-
-=======
->>>>>>> 405fe1ac
 class Settings:
     """
     Settings class definitions.
@@ -80,7 +62,6 @@
         self,
         settings_file: Optional[Path] = None,
         out_type=None,
-<<<<<<< HEAD
         report: Literal[
             "DEBUG",
             "EFFUSIVE",
@@ -90,9 +71,6 @@
             "ERROR",
             "CRITICAL",
         ] = "INFO",
-=======
-        report: bool = False,
->>>>>>> 405fe1ac
         debug: bool = False,
         mode: Literal["fit"] = "fit",
     ):
@@ -462,14 +440,9 @@
             files_to_check = [files_to_check]
 
         for j in range(len(files_to_check)):
-<<<<<<< HEAD
             # q = glob.iglob(files_to_check[j])
             # if not q:#glob.glob(files_to_check[j]):
             if not Path(".").glob(str(files_to_check[j])):
-=======
-            # logger.info(" ".join(map(str, [(files_to_check[j])])))
-            if files_to_check[j].exists() is False:
->>>>>>> 405fe1ac
                 # use glob.glob for a file search to account for compund detectors of ESRFlvp detectors
                 raise ImportError(
                     f"The file {files_to_check[j]} is not found but is required."
@@ -504,13 +477,10 @@
 
     def validate_fit_orders(
         self,
-<<<<<<< HEAD
         report: Literal[
             "DEBUG", "EFFUSIVE", "MOREINFO", "INFO", "WARNING", "ERROR"
         ] = "INFO",
-=======
-        report: bool = False,
->>>>>>> 405fe1ac
+
         peak=None,
         orders=None,
     ):
@@ -782,13 +752,10 @@
         peak_set,
         peak,
         component,
-<<<<<<< HEAD
         report: Literal[
             "DEBUG", "EFFUSIVE", "MOREINFO", "INFO", "WARNING", "ERROR"
         ] = "INFO",
-=======
-        report: bool = False,
->>>>>>> 405fe1ac
+
     ):
         """
         Checks that a set component type is valid -- i.e. it exists in PeakFunctions.
@@ -830,13 +797,9 @@
         peak_set,
         peak,
         component,
-<<<<<<< HEAD
         report: Literal[
             "DEBUG", "EFFUSIVE", "MOREINFO", "INFO", "WARNING", "ERROR"
         ] = "INFO",
-=======
-        report: bool = False,
->>>>>>> 405fe1ac
     ):
         """
         Checks that a fixed component set is the same size of the orders that govern it.
@@ -914,13 +877,9 @@
     def validate_position_selection(
         self,
         peak_set: int | list[int] = 0,
-<<<<<<< HEAD
         report: Literal[
             "DEBUG", "EFFUSIVE", "MOREINFO", "INFO", "WARNING", "ERROR"
         ] = "INFO",
-=======
-        report: bool = False,
->>>>>>> 405fe1ac
     ):
         """
         Checks that the multiple peak position selections have the right number of parts.
@@ -985,13 +944,9 @@
 
     def validate_fit_bounds(
         self,
-<<<<<<< HEAD
         report: Literal[
             "DEBUG", "EFFUSIVE", "MOREINFO", "INFO", "WARNING", "ERROR"
         ] = "INFO",
-=======
-        report: bool = False,
->>>>>>> 405fe1ac
     ):
         """
         check the peak fitting bounds in the input file are valid.
@@ -1045,13 +1000,9 @@
     def set_output_types(
         self,
         out_type_list: list[str] = [],
-<<<<<<< HEAD
         report: Literal[
             "DEBUG", "EFFUSIVE", "MOREINFO", "INFO", "WARNING", "ERROR"
         ] = "INFO",
-=======
-        report: bool = False,
->>>>>>> 405fe1ac
     ):
         """
         set output types in settings class given a list of output types
